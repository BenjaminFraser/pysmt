#
# This file is part of pySMT.
#
#   Copyright 2014 Andrea Micheli and Marco Gario
#
#   Licensed under the Apache License, Version 2.0 (the "License");
#   you may not use this file except in compliance with the License.
#   You may obtain a copy of the License at
#
#       http://www.apache.org/licenses/LICENSE-2.0
#
#   Unless required by applicable law or agreed to in writing, software
#   distributed under the License is distributed on an "AS IS" BASIS,
#   WITHOUT WARRANTIES OR CONDITIONS OF ANY KIND, either express or implied.
#   See the License for the specific language governing permissions and
#   limitations under the License.
#
import warnings
from fractions import Fraction
from six.moves import xrange

from pysmt.exceptions import SolverAPINotFound
from pysmt.shortcuts import String

try:
    import CVC4
except ImportError:
    raise SolverAPINotFound

<<<<<<< HEAD
from pysmt.logics import PYSMT_QF_LOGICS, QF_SLIA
=======
import pysmt.typing as types
from pysmt.logics import PYSMT_LOGICS, ARRAYS_CONST_LOGICS

>>>>>>> 2b1df12d
from pysmt.solvers.solver import Solver, Converter
from pysmt.exceptions import SolverReturnedUnknownResultError, InternalSolverError
from pysmt.walkers import DagWalker
from pysmt.solvers.smtlib import SmtLibBasicSolver, SmtLibIgnoreMixin
from pysmt.solvers.eager import EagerModel
from pysmt.decorators import catch_conversion_error


class CVC4Solver(Solver, SmtLibBasicSolver, SmtLibIgnoreMixin):
<<<<<<< HEAD
    LOGICS = PYSMT_QF_LOGICS | frozenset([QF_SLIA])
=======
    LOGICS = PYSMT_LOGICS - ARRAYS_CONST_LOGICS
>>>>>>> 2b1df12d

    def __init__(self, environment, logic, **options):
        Solver.__init__(self,
                        environment=environment,
                        logic=logic,
                        **options)
        self.em = CVC4.ExprManager()

        self.cvc4 = None
        self.declarations = None
        self.logic_name = str(logic)
        if self.logic_name == "QF_BOOL":
            self.logic_name = "QF_LRA"
        elif self.logic_name == "BOOL":
            self.logic_name = "LRA"

        self.reset_assertions()
        self.converter = CVC4Converter(environment, cvc4_exprMgr=self.em)
        return

    def reset_assertions(self):
        del self.cvc4
        self.cvc4 = CVC4.SmtEngine(self.em)
        if( self.logic_name == "QF_SLIA"):
            self.set_option("strings-exp", "true")
        self.set_option("produce-models", "false")
        self.set_option("incremental", "false")
        if self.options.generate_models:
            self.set_option("produce-models", "true")
        if self.options.incremental:
            self.set_option("incremental", "true")
        self.declarations = set()
        self.cvc4.setLogic(self.logic_name)

    def declare_variable(self, var):
        self.converter.declare_variable(var)
        return

    def add_assertion(self, formula, named=None):
        self._assert_is_boolean(formula)
        term = self.converter.convert(formula)
        self.cvc4.assertFormula(term)
        return

    def get_model(self):
        assignment = {}
        for s in self.environment.formula_manager.get_all_symbols():
            if s.is_term():
                v = self.get_value(s)
                assignment[s] = v
        return EagerModel(assignment=assignment, environment=self.environment)

    def solve(self, assumptions=None):
        if assumptions is not None:
            conj_assumptions = self.environment.formula_manager.And(assumptions)
            cvc4_assumption = self.converter.convert(conj_assumptions)
            res = self.cvc4.checkSat(cvc4_assumption)
        else:
            try:
                res = self.cvc4.checkSat()
            except CVC4.LogicException as ex:
                raise InternalSolverError(ex.toString())

        # Convert returned type
        res_type = res.isSat()
        if res_type == CVC4.Result.SAT_UNKNOWN:
            raise SolverReturnedUnknownResultError()
        else:
            return res_type == CVC4.Result.SAT
        return

    def push(self, levels=1):
        if not self.options.incremental:
            # The exceptions from CVC4 are not raised correctly
            # (probably due to the wrapper)
            # Therefore, we need to check that we can actually do a push
            raise NotImplementedError("The solver is not incremental")

        for _ in xrange(levels):
            self.cvc4.push()
        return

    def pop(self, levels=1):
        for _ in xrange(levels):
            self.cvc4.pop()
        return

    def print_model(self, name_filter=None):
        if name_filter is None:
            var_set = self.declarations
        else:
            var_set = (var for var in self.declarations\
                       if name_filter(var))

        for var in var_set:
            print("%s = %s", (var.symbol_name(), self.get_value(var)))

        return

    def get_value(self, item):
        self._assert_no_function_type(item)
        term = self.converter.convert(item)
        cvc4_res = self.cvc4.getValue(term)
        res = self.converter.back(cvc4_res)
        if self.environment.stc.get_type(item).is_real_type() and \
           self.environment.stc.get_type(res).is_int_type():
            res = self.environment.formula_manager.Real(Fraction(res.constant_value(), 1))
        return res

    def _exit(self):
        del self.cvc4

    def set_option(self, name, value):
        """Sets an option.

        :param name and value: Option to be set
        :type name: String
        :type value: String
        """
        self.cvc4.setOption(name, CVC4.SExpr(value))



class CVC4Converter(Converter, DagWalker):

    def __init__(self, environment, cvc4_exprMgr):
        DagWalker.__init__(self, environment)

        self.cvc4_exprMgr = cvc4_exprMgr
        self.mkExpr = cvc4_exprMgr.mkExpr
        self.mkConst = cvc4_exprMgr.mkConst
        self.mkVar = cvc4_exprMgr.mkVar
        self.realType = cvc4_exprMgr.realType()
        self.intType = cvc4_exprMgr.integerType()
        self.boolType = cvc4_exprMgr.booleanType()
        self.stringType = cvc4_exprMgr.stringType()

        self.declared_vars = {}
        self.backconversion = {}
        self.mgr = environment.formula_manager
        self._get_type = environment.stc.get_type
        return

    def declare_variable(self, var):
        if not var.is_symbol():
            raise TypeError
        if var.symbol_name() not in self.declared_vars:
            cvc4_type = self._type_to_cvc4(var.symbol_type())
            decl = self.mkVar(var.symbol_name(), cvc4_type)
            self.declared_vars[var] = decl

    def back(self, expr):
        res = None
        if expr.isConst():
            if expr.getType().isBoolean():
                v = expr.getConstBoolean()
                res = self.mgr.Bool(v)
            elif expr.getType().isInteger():
                v = expr.getConstRational().toString()
                res = self.mgr.Int(int(v))
            elif expr.getType().isReal():
                v = expr.getConstRational().toString()
                res = self.mgr.Real(Fraction(v))
            elif expr.getType().isBitVector():
                bv = expr.getConstBitVector()
                v = bv.getValue().toString()
                width = bv.getSize()
                res = self.mgr.BV(int(v), width)
<<<<<<< HEAD
            elif expr.getType().isString():
                v = expr.getConstString()
                res = self.mgr.String(v.toString())
=======
            elif expr.getType().isArray():
                const_ = expr.getConstArrayStoreAll()
                array_type = self._cvc4_type_to_type(const_.getType())
                base_value = self.back(const_.getExpr())
                res = self.mgr.Array(array_type.index_type,
                                     base_value)
>>>>>>> 2b1df12d
            else:
                raise TypeError("Unsupported constant type:",
                                expr.getType().toString())
        else:
            raise TypeError("Unsupported expression:", expr.toString())

        return res

    @catch_conversion_error
    def convert(self, formula):
        return self.walk(formula)

    def walk_and(self, formula, args, **kwargs):
        return self.mkExpr(CVC4.AND, args)

    def walk_or(self, formula, args, **kwargs):
        return self.mkExpr(CVC4.OR, args)

    def walk_not(self, formula, args, **kwargs):
        return self.mkExpr(CVC4.NOT, args[0])

    def walk_symbol(self, formula, args, **kwargs):
        #pylint: disable=unused-argument
        if formula not in self.declared_vars:
            self.declare_variable(formula)
        return self.declared_vars[formula]

    def walk_iff(self, formula, args, **kwargs):
        return self.mkExpr(CVC4.IFF, args[0], args[1])

    def walk_implies(self, formula, args, **kwargs):
        return self.mkExpr(CVC4.IMPLIES, args[0], args[1])

    def walk_le(self, formula, args, **kwargs):
        return self.mkExpr(CVC4.LEQ, args[0], args[1])

    def walk_lt(self, formula, args, **kwargs):
        return self.mkExpr(CVC4.LT, args[0], args[1])

    def walk_ite(self, formula, args, **kwargs):
        return self.mkExpr(CVC4.ITE, args[0], args[1], args[2])

    def walk_real_constant(self, formula, **kwargs):
        frac = formula.constant_value()
        n,d = frac.numerator, frac.denominator
        return self.mkConst(CVC4.Rational(n, d))

    def walk_int_constant(self, formula, **kwargs):
        assert type(formula.constant_value()) == int
        return self.mkConst(CVC4.Rational(formula.constant_value()))

    def walk_bool_constant(self, formula, **kwargs):
        return self.cvc4_exprMgr.mkBoolConst(formula.constant_value())

    def walk_exists(self, formula, args, **kwargs):
        (bound_formula, var_list) = \
                 self._rename_bound_variables(args[0], formula.quantifier_vars())
        bound_vars_list = self.mkExpr(CVC4.BOUND_VAR_LIST, var_list)
        return self.mkExpr(CVC4.EXISTS,
                           bound_vars_list,
                           bound_formula)

    def walk_forall(self, formula, args, **kwargs):
        (bound_formula, var_list) = \
                 self._rename_bound_variables(args[0], formula.quantifier_vars())
        bound_vars_list = self.mkExpr(CVC4.BOUND_VAR_LIST, var_list)
        return self.mkExpr(CVC4.FORALL,
                           bound_vars_list,
                           bound_formula)

    def walk_plus(self, formula, args, **kwargs):
        res = self.mkExpr(CVC4.PLUS, args)
        return res

    def walk_array_store(self, formula, args, **kwargs):
        return self.mkExpr(CVC4.STORE, args[0], args[1], args[2])

    def walk_array_select(self, formula, args, **kwargs):
        return self.mkExpr(CVC4.SELECT, args[0], args[1])

    def walk_minus(self, formula, args, **kwargs):
        return self.mkExpr(CVC4.MINUS, args[0], args[1])

    def walk_equals(self, formula, args, **kwargs):
        return self.mkExpr(CVC4.EQUAL, args[0], args[1])

    def walk_times(self, formula, args, **kwargs):
        return self.mkExpr(CVC4.MULT, args[0], args[1])

    def walk_toreal(self, formula, args, **kwargs):
        return self.mkExpr(CVC4.TO_REAL, args[0])

    def walk_function(self, formula, args, **kwargs):
        name = formula.function_name()
        if name not in self.declared_vars:
            self.declare_variable(name)
        decl = self.declared_vars[name]
        return self.mkExpr(CVC4.APPLY_UF, decl, args)

    def walk_bv_constant(self, formula, **kwargs):
        value = formula.constant_value()
        width = formula.bv_width()
        return self.mkConst(CVC4.BitVector(width, value))

    def walk_bv_ult(self, formula, args, **kwargs):
        return self.mkExpr(CVC4.BITVECTOR_ULT, args[0], args[1])

    def walk_bv_ule(self, formula, args, **kwargs):
        return self.mkExpr(CVC4.BITVECTOR_ULE, args[0], args[1])

    def walk_bv_concat(self, formula, args, **kwargs):
        return self.mkExpr(CVC4.BITVECTOR_CONCAT, args[0], args[1])

    def walk_bv_extract(self, formula, args, **kwargs):
        ext = self.mkConst(CVC4.BitVectorExtract(formula.bv_extract_end(),
                                                 formula.bv_extract_start()))
        return self.mkExpr(CVC4.BITVECTOR_EXTRACT, ext, args[0])

    def walk_bv_or(self, formula, args, **kwargs):
        return self.mkExpr(CVC4.BITVECTOR_OR, args[0], args[1])

    def walk_bv_not(self, formula, args, **kwargs):
        return self.mkExpr(CVC4.BITVECTOR_NOT, args[0])

    def walk_bv_and(self, formula, args, **kwargs):
        return self.mkExpr(CVC4.BITVECTOR_AND, args[0], args[1])

    def walk_bv_xor(self, formula, args, **kwargs):
        return self.mkExpr(CVC4.BITVECTOR_XOR, args[0], args[1])

    def walk_bv_add(self, formula, args, **kwargs):
        return self.mkExpr(CVC4.BITVECTOR_PLUS, args[0], args[1])

    def walk_bv_sub(self, formula, args, **kwargs):
        return self.mkExpr(CVC4.BITVECTOR_SUB, args[0], args[1])

    def walk_bv_neg(self, formula, args, **kwargs):
        return self.mkExpr(CVC4.BITVECTOR_NEG, args[0])

    def walk_bv_mul(self, formula, args, **kwargs):
        return self.mkExpr(CVC4.BITVECTOR_MULT, args[0], args[1])

    def walk_bv_udiv(self, formula, args, **kwargs):
        return self.mkExpr(CVC4.BITVECTOR_UDIV, args[0], args[1])

    def walk_bv_urem(self, formula, args, **kwargs):
        return self.mkExpr(CVC4.BITVECTOR_UREM, args[0], args[1])

    def walk_bv_lshl(self, formula, args, **kwargs):
        return self.mkExpr(CVC4.BITVECTOR_SHL, args[0], args[1])

    def walk_bv_lshr(self, formula, args, **kwargs):
        return self.mkExpr(CVC4.BITVECTOR_LSHR, args[0], args[1])

    def walk_bv_rol(self, formula, args, **kwargs):
        ext = self.mkConst(CVC4.BitVectorRotateLeft(formula.bv_rotation_step()))
        return self.mkExpr(CVC4.BITVECTOR_ROTATE_LEFT, ext, args[0])

    def walk_bv_ror(self, formula, args, **kwargs):
        ext = self.mkConst(CVC4.BitVectorRotateRight(formula.bv_rotation_step()))
        return self.mkExpr(CVC4.BITVECTOR_ROTATE_RIGHT, ext, args[0])

    def walk_bv_zext(self, formula, args, **kwargs):
        ext = self.mkConst(CVC4.BitVectorZeroExtend(formula.bv_extend_step()))
        return self.mkExpr(CVC4.BITVECTOR_ZERO_EXTEND, ext, args[0])

    def walk_bv_sext (self, formula, args, **kwargs):
        ext = self.mkConst(CVC4.BitVectorSignExtend(formula.bv_extend_step()))
        return self.mkExpr(CVC4.BITVECTOR_SIGN_EXTEND, ext, args[0])

    def walk_bv_slt(self, formula, args, **kwargs):
        return self.mkExpr(CVC4.BITVECTOR_SLT, args[0], args[1])

    def walk_bv_sle (self, formula, args, **kwargs):
        return self.mkExpr(CVC4.BITVECTOR_SLE, args[0], args[1])

    def walk_bv_comp (self, formula, args, **kwargs):
        return self.mkExpr(CVC4.BITVECTOR_COMP, args[0], args[1])

    def walk_bv_sdiv (self, formula, args, **kwargs):
        return self.mkExpr(CVC4.BITVECTOR_SDIV, args[0], args[1])

    def walk_bv_srem (self, formula, args, **kwargs):
        return self.mkExpr(CVC4.BITVECTOR_SREM, args[0], args[1])

    def walk_bv_ashr (self, formula, args, **kwargs):
        return self.mkExpr(CVC4.BITVECTOR_ASHR, args[0], args[1])

    def walk_str_constant(self, formula, args, **kwargs):
        return self.mkConst(CVC4.CVC4String(formula.constant_value()))

    def walk_str_length (self, formula, args, **kwargs):
        return self.mkExpr(CVC4.STRING_LENGTH , args[0])

    def walk_str_concat(self, formula, args, **kwargs):
        return self.mkExpr(CVC4.STRING_CONCAT, args)

    def walk_str_contains(self, formula, args, **kwargs):
        return self.mkExpr(CVC4.STRING_STRCTN, args[0], args[1])

    def walk_str_indexof(self, formula, args, **kwargs):
        return self.mkExpr(CVC4.STRING_STRIDOF, args[0], args[1], args[2])

    def walk_str_replace(self, formula, args, **kwargs):
        return self.mkExpr(CVC4.STRING_STRREPL, args[0], args[1], args[2])

    def walk_str_substr(self, formula, args, **kwargs):
        return self.mkExpr(CVC4.STRING_SUBSTR, args[0], args[1], args[2])

    def walk_str_prefixof(self, formula, args, **kwargs):
        return self.mkExpr(CVC4.STRING_PREFIX, args[0], args[1])

    def walk_str_suffixof(self, formula, args, **kwargs):
        return self.mkExpr(CVC4.STRING_SUFFIX, args[0], args[1])

    def walk_str_to_int(self, formula, args, **kwargs):
        return self.mkExpr(CVC4.STRING_STOI, args[0])

    def walk_int_to_str(self, formula, args, **kwargs):
        return self.mkExpr(CVC4.STRING_ITOS, args[0])

    def walk_str_charat(self, formula, args, **kwargs):
        return self.mkExpr(CVC4.STRING_CHARAT, args[0], args[1])

    def _type_to_cvc4(self, tp):
        if tp.is_bool_type():
            return self.boolType
        elif tp.is_real_type():
            return self.realType
        elif tp.is_int_type():
            return self.intType
        elif tp.is_function_type():
            stps = [self._type_to_cvc4(x) for x in tp.param_types]
            rtp = self._type_to_cvc4(tp.return_type)
            return self.cvc4_exprMgr.mkFunctionType(stps, rtp)
        elif tp.is_array_type():
            # Recursively convert the types of index and elem
            idx_cvc_type = self._type_to_cvc4(tp.index_type)
            elem_cvc_type = self._type_to_cvc4(tp.elem_type)
            return self.cvc4_exprMgr.mkArrayType(idx_cvc_type, elem_cvc_type)
        elif tp.is_bv_type():
            return self.cvc4_exprMgr.mkBitVectorType(tp.width)
        elif tp.is_string_type():
            return self.stringType
        else:
            raise NotImplementedError("Unsupported type: %s" %tp)

    def _cvc4_type_to_type(self, type_):
        if type_.isBoolean():
            return types.BOOL
        elif type_.isInteger():
            return types.INT
        elif type_.isReal():
            return types.REAL
        elif type_.isArray():
            # Casting Type into ArrayType
            type_ = CVC4.ArrayType(type_)
            # Recursively convert the types of index and elem
            idx_type = self._cvc4_type_to_type(type_.getIndexType())
            elem_type = self._cvc4_type_to_type(type_.getConstituentType())
            return types.ArrayType(idx_type, elem_type)
        elif type_.isBitVector():
            # Casting Type into BitVectorType
            type_ = CVC4.BitVectorType(type_)
            return types.BVType(type_.getSize())
        elif type_.isFunction():
            # Casting Type into FunctionType
            type_ = CVC4.FunctionType(type_)
            return_type = type_.getRangeType()
            param_types = tuple(self._cvc4_type_to_type(ty) for ty in type_.getArgTypes())
            return types.FunctionType(return_type, param_types)
        else:
            raise NotImplementedError("Unsupported type: %s" % type_)

    def _rename_bound_variables(self, formula, variables):
        """Bounds the variables in formula.

        Returns a tuple (new_formula, new_var_list) in which the old
        variables have been replaced by the new variables in the list.
        """
        mkBoundVar = self.cvc4_exprMgr.mkBoundVar
        new_var_list = [mkBoundVar(x.symbol_name(),
                                   self._type_to_cvc4(x.symbol_type())) \
                        for x in variables]
        old_var_list = [self.walk_symbol(x) for x in variables]
        new_formula = formula.substitute(old_var_list, new_var_list)
        return (new_formula, new_var_list)<|MERGE_RESOLUTION|>--- conflicted
+++ resolved
@@ -20,20 +20,15 @@
 from six.moves import xrange
 
 from pysmt.exceptions import SolverAPINotFound
-from pysmt.shortcuts import String
 
 try:
     import CVC4
 except ImportError:
     raise SolverAPINotFound
 
-<<<<<<< HEAD
-from pysmt.logics import PYSMT_QF_LOGICS, QF_SLIA
-=======
 import pysmt.typing as types
-from pysmt.logics import PYSMT_LOGICS, ARRAYS_CONST_LOGICS
-
->>>>>>> 2b1df12d
+from pysmt.logics import PYSMT_LOGICS, ARRAYS_CONST_LOGICS, QF_SLIA
+
 from pysmt.solvers.solver import Solver, Converter
 from pysmt.exceptions import SolverReturnedUnknownResultError, InternalSolverError
 from pysmt.walkers import DagWalker
@@ -43,11 +38,8 @@
 
 
 class CVC4Solver(Solver, SmtLibBasicSolver, SmtLibIgnoreMixin):
-<<<<<<< HEAD
-    LOGICS = PYSMT_QF_LOGICS | frozenset([QF_SLIA])
-=======
-    LOGICS = PYSMT_LOGICS - ARRAYS_CONST_LOGICS
->>>>>>> 2b1df12d
+
+    LOGICS = ( PYSMT_LOGICS | frozenset([QF_SLIA]) ) - ARRAYS_CONST_LOGICS
 
     def __init__(self, environment, logic, **options):
         Solver.__init__(self,
@@ -216,18 +208,15 @@
                 v = bv.getValue().toString()
                 width = bv.getSize()
                 res = self.mgr.BV(int(v), width)
-<<<<<<< HEAD
             elif expr.getType().isString():
                 v = expr.getConstString()
                 res = self.mgr.String(v.toString())
-=======
             elif expr.getType().isArray():
                 const_ = expr.getConstArrayStoreAll()
                 array_type = self._cvc4_type_to_type(const_.getType())
                 base_value = self.back(const_.getExpr())
                 res = self.mgr.Array(array_type.index_type,
                                      base_value)
->>>>>>> 2b1df12d
             else:
                 raise TypeError("Unsupported constant type:",
                                 expr.getType().toString())
@@ -512,6 +501,6 @@
         new_var_list = [mkBoundVar(x.symbol_name(),
                                    self._type_to_cvc4(x.symbol_type())) \
                         for x in variables]
-        old_var_list = [self.walk_symbol(x) for x in variables]
+        old_var_list = [self.walk_symbol(x, []) for x in variables]
         new_formula = formula.substitute(old_var_list, new_var_list)
         return (new_formula, new_var_list)