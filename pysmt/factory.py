#
# This file is part of pySMT.
#
#   Copyright 2014 Andrea Micheli and Marco Gario
#
#   Licensed under the Apache License, Version 2.0 (the "License");
#   you may not use this file except in compliance with the License.
#   You may obtain a copy of the License at
#
#       http://www.apache.org/licenses/LICENSE-2.0
#
#   Unless required by applicable law or agreed to in writing, software
#   distributed under the License is distributed on an "AS IS" BASIS,
#   WITHOUT WARRANTIES OR CONDITIONS OF ANY KIND, either express or implied.
#   See the License for the specific language governing permissions and
#   limitations under the License.
#
"""Factories are used to build new Solvers or Quantifier Eliminators
without the need of specifying them. For example, the user can simply
require a Solver that is able to deal with quantified theories, and
the factory will return one such solver among the available ones.
This makes it possible to write algorithms that do not depend on a
particular solver.
"""

from functools import partial
from six import iteritems

from pysmt.exceptions import (NoSolverAvailableError, SolverRedefinitionError,
                              NoLogicAvailableError,
                              SolverAPINotFound)
from pysmt.logics import QF_UFLIRA, LRA, QF_UFLRA
from pysmt.logics import AUTO as AUTO_LOGIC
from pysmt.logics import most_generic_logic, get_closer_logic
from pysmt.logics import convert_logic_from_string
from pysmt.oracles import get_logic
from pysmt.solvers.qelim import ShannonQuantifierEliminator
<<<<<<< HEAD
from pysmt.solvers.solver import SolverOptions
from pysmt.solvers.portfolio import Portfolio
=======
>>>>>>> abe6ed06

DEFAULT_SOLVER_PREFERENCE_LIST = ['msat', 'z3', 'cvc4', 'yices', 'btor',
                                  'picosat', 'bdd']
DEFAULT_QELIM_PREFERENCE_LIST = ['z3', 'msat_fm', 'msat_lw', 'bdd', 'shannon']
DEFAULT_INTERPOLATION_PREFERENCE_LIST = ['msat', 'z3']
DEFAULT_LOGIC = QF_UFLIRA
DEFAULT_QE_LOGIC = LRA
DEFAULT_INTERPOLATION_LOGIC = QF_UFLRA


class Factory(object):
    """Factory used to build Solver, QuantifierEliminators, Interpolators etc.

    This class contains the logic to magically select the correct
    solver. Moreover, this is the class providing the shortcuts
    is_sat, is_unsat etc.

    """
    def __init__(self, environment,
                 solver_preference_list=None,
                 qelim_preference_list=None,
                 interpolation_preference_list=None):
        self.environment = environment
        self._all_solvers = None
        self._all_unsat_core_solvers = None
        self._all_qelims = None
        self._all_interpolators = None
        self._generic_solvers = {}

        #
        if solver_preference_list is None:
            solver_preference_list = DEFAULT_SOLVER_PREFERENCE_LIST
        self.solver_preference_list = solver_preference_list
        if qelim_preference_list is None:
            qelim_preference_list = DEFAULT_QELIM_PREFERENCE_LIST
        self.qelim_preference_list = qelim_preference_list
        if interpolation_preference_list is None:
            interpolation_preference_list = DEFAULT_INTERPOLATION_PREFERENCE_LIST
        self.interpolation_preference_list = interpolation_preference_list
        #
        self._default_logic = DEFAULT_LOGIC
        self._default_qe_logic = DEFAULT_QE_LOGIC
        self._default_interpolation_logic = DEFAULT_INTERPOLATION_LOGIC

        self._get_available_solvers()
        self._get_available_qe()
        self._get_available_interpolators()


    def get_solver(self, quantified=False, name=None, logic=None, **options):
        assert quantified is False or logic is None, \
            "Cannot specify both quantified and logic."

        if quantified is True:
            logic = self.default_logic.get_quantified_version

        SolverClass, closer_logic = \
           self._get_solver_class(solver_list=self._all_solvers,
                                  solver_type="Solver",
                                  preference_list=self.solver_preference_list,
                                  default_logic=self.default_logic,
                                  name=name,
                                  logic=logic)

        return SolverClass(environment=self.environment,
                           logic=closer_logic,
                           **options)


    def get_unsat_core_solver(self, quantified=False, name=None,
                              logic=None, unsat_cores_mode="all"):
        assert quantified is False or logic is None, \
            "Cannot specify both quantified and logic."

        if quantified is True:
            logic = self.default_logic.get_quantified_version

        SolverClass, closer_logic = \
           self._get_solver_class(solver_list=self._all_unsat_core_solvers,
                                  solver_type="Solver supporting Unsat Cores",
                                  preference_list=self.solver_preference_list,
                                  default_logic=self.default_logic,
                                  name=name,
                                  logic=logic)
        return SolverClass(environment=self.environment,
                           logic=closer_logic,
                           generate_models=True,
                           unsat_cores_mode=unsat_cores_mode)



    def get_quantifier_eliminator(self, name=None, logic=None):
        SolverClass, closer_logic = \
           self._get_solver_class(solver_list=self._all_qelims,
                                  solver_type="Quantifier Eliminator",
                                  preference_list=self.qelim_preference_list,
                                  default_logic=self.default_qe_logic,
                                  name=name,
                                  logic=logic)

        return SolverClass(environment=self.environment,
                           logic=closer_logic)

    def get_interpolator(self, name=None, logic=None):
        SolverClass, closer_logic = \
           self._get_solver_class(solver_list=self._all_interpolators,
                                  solver_type="Interpolator",
                                  preference_list=self.interpolation_preference_list,
                                  default_logic=self._default_interpolation_logic,
                                  name=name,
                                  logic=logic)

        return SolverClass(environment=self.environment,
                           logic=closer_logic)


    def _get_solver_class(self, solver_list, solver_type, preference_list,
                          default_logic, name=None, logic=None):
        if len(solver_list) == 0:
            raise NoSolverAvailableError("No %s is available" % solver_type)

        logic = convert_logic_from_string(logic)
        if name is not None:
            if name not in solver_list:
                raise NoSolverAvailableError("%s '%s' is not available" % \
                                             (solver_type, name))

            if logic is not None and \
               name not in self._filter_solvers(solver_list, logic=logic):
                raise NoSolverAvailableError("%s '%s' does not support logic %s"%
                                             (solver_type, name, logic))

            SolverClass = solver_list[name]
            if logic is None:
                try:
                    logic = most_generic_logic(SolverClass.LOGICS)
                except NoLogicAvailableError:
                    if default_logic in SolverClass.LOGICS:
                        logic = default_logic
                    else:
                        raise NoLogicAvailableError("Cannot automatically select a logic")

            closer_logic = get_closer_logic(SolverClass.LOGICS, logic)

            return SolverClass, closer_logic

        if logic is None:
            logic = default_logic

        solvers = self._filter_solvers(solver_list, logic=logic)

        if solvers is not None and len(solvers) > 0:
            # Pick the first solver based on preference list
            SolverClass = self._pick_favorite(preference_list, solver_list, solvers)
            closer_logic = get_closer_logic(SolverClass.LOGICS, logic)
            return SolverClass, closer_logic

        else:
            raise NoSolverAvailableError("No %s is available for logic %s" %
                                         (solver_type, logic))


    def _pick_favorite(self, preference_list, solver_list, solvers):
        for candidate in preference_list:
            if candidate in solvers:
                return solver_list[candidate]
        raise NoSolverAvailableError(
            "Cannot find a matching solver in the preference list: %s " % solvers)


    def add_generic_solver(self, name, args, logics, unsat_core_support=False):
        from pysmt.smtlib.solver import SmtLibSolver
        if name in self._all_solvers:
            raise SolverRedefinitionError("Solver %s already defined" % name)
        self._generic_solvers[name] = (args, logics)
        solver = partial(SmtLibSolver, args, LOGICS=logics)
        solver.LOGICS = logics
        solver.UNSAT_CORE_SUPPORT = unsat_core_support
        self._all_solvers[name] = solver
        # Extend preference list accordingly
        self.solver_preference_list.append(name)

    def is_generic_solver(self, name):
        return name in self._generic_solvers

    def get_generic_solver_info(self, name):
        return self._generic_solvers[name]

    def _get_available_solvers(self):
        installed_solvers = {}
        self._all_solvers = {}
        self._all_unsat_core_solvers = {}

        try:
            from pysmt.solvers.z3 import Z3Solver
            installed_solvers['z3'] = Z3Solver
        except SolverAPINotFound:
            pass

        try:
            from pysmt.solvers.msat import MathSAT5Solver
            installed_solvers['msat'] = MathSAT5Solver
        except SolverAPINotFound:
            pass

        try:
            from pysmt.solvers.cvc4 import CVC4Solver
            installed_solvers['cvc4'] = CVC4Solver
        except SolverAPINotFound:
            pass

        try:
            from pysmt.solvers.yices import YicesSolver
            installed_solvers['yices'] = YicesSolver
        except SolverAPINotFound:
            pass

        try:
            from pysmt.solvers.bdd import BddSolver
            installed_solvers['bdd'] = BddSolver
        except SolverAPINotFound:
            pass

        try:
            from pysmt.solvers.pico import PicosatSolver
            installed_solvers['picosat'] = PicosatSolver
        except SolverAPINotFound:
            pass

        try:
            from pysmt.solvers.btor import BoolectorSolver
            installed_solvers['btor'] = BoolectorSolver
        except SolverAPINotFound:
            pass

        # If ENV_SOLVER_LIST is set, only a subset of the installed
        # solvers will be available.
        if ENV_SOLVER_LIST is not None:
            for s in ENV_SOLVER_LIST:
                try:
                    v = installed_solvers[s]
                    self._all_solvers[s] = v
                except KeyError:
                    pass
        else:
            self._all_solvers = installed_solvers

        for k,s in iteritems(self._all_solvers):
            try:
                if s.UNSAT_CORE_SUPPORT:
                    self._all_unsat_core_solvers[k] = s
            except AttributeError:
                pass


    def _get_available_qe(self):
        self._all_qelims = {}

        try:
            from pysmt.solvers.z3 import Z3QuantifierEliminator
            self._all_qelims['z3'] = Z3QuantifierEliminator
        except SolverAPINotFound:
            pass

        try:
            from pysmt.solvers.msat import (MSatFMQuantifierEliminator,
                                            MSatLWQuantifierEliminator)
            self._all_qelims['msat_fm'] = MSatFMQuantifierEliminator
            self._all_qelims['msat_lw'] = MSatLWQuantifierEliminator
        except SolverAPINotFound:
            pass

        try:
            from pysmt.solvers.bdd import BddQuantifierEliminator
            self._all_qelims['bdd'] = BddQuantifierEliminator
        except SolverAPINotFound:
            pass

        # Pure-python always present
        self._all_qelims['shannon'] = ShannonQuantifierEliminator


    def _get_available_interpolators(self):
        self._all_interpolators = {}

        try:
            from pysmt.solvers.z3 import Z3Interpolator
            self._all_interpolators['z3'] = Z3Interpolator
        except SolverAPINotFound:
            pass

        try:
            from pysmt.solvers.msat import MSatInterpolator
            self._all_interpolators['msat'] = MSatInterpolator
        except SolverAPINotFound:
            pass


    def set_solver_preference_list(self, preference_list):
        """Defines the order in which to pick the solvers.

        The list is not required to contain all the solvers. It is
        possible to define a subsets of the solvers, or even just
        one. The impact of this, is that the solver will never be
        selected automatically. Note, however, that the solver can
        still be selected by calling it by name.
        """
        assert preference_list is not None
        assert len(preference_list) > 0
        self.solver_preference_list = preference_list


    def set_qelim_preference_list(self, preference_list):
        """Defines the order in which to pick the solvers."""
        assert preference_list is not None
        assert len(preference_list) > 0
        self.qelim_preference_list = preference_list


    def set_interpolation_preference_list(self, preference_list):
        """Defines the order in which to pick the solvers."""
        assert preference_list is not None
        assert len(preference_list) > 0
        self.interpolation_preference_list = preference_list


    def _filter_solvers(self, solver_list, logic=None):
        """
        Returns a dict <solver_name, solver_class> including all and only
        the solvers directly or indirectly supporting the given logic.
        A solver supports a logic if either the given logic is
        declared in the LOGICS class field or if a logic subsuming the
        given logic is declared in the LOGICS class field.

        If logic is None, the map will contain all the known solvers
        """
        res = {}
        if logic is not None:
            for s, v in iteritems(solver_list):
                for l in v.LOGICS:
                    if logic <= l:
                        res[s] = v
                        break
            return res
        else:
            solvers = solver_list

        return solvers


    def all_solvers(self, logic=None):
        """
        Returns a dict <solver_name, solver_class> including all and only
        the solvers directly or indirectly supporting the given logic.
        A solver supports a logic if either the given logic is
        declared in the LOGICS class field or if a logic subsuming the
        given logic is declared in the LOGICS class field.

        If logic is None, the map will contain all the known solvers
        """
        return self._filter_solvers(self._all_solvers, logic=logic)


    def has_solvers(self, logic=None):
        """
        Returns true if self.all_solvers(logic) is non-empty
        """
        return len(self.all_solvers(logic=logic)) > 0


    def all_quantifier_eliminators(self, logic=None):
        """Returns a dict <qelim_name, qelim_class> including all and only the
        quantifier eliminators directly or indirectly supporting the
        given logic.  A qelim supports a logic if either the given
        logic is declared in the LOGICS class field or if a logic
        subsuming the given logic is declared in the LOGICS class
        field.

        If logic is None, the map will contain all the known
        quantifier eliminators
        """
        return self._filter_solvers(self._all_qelims, logic=logic)


    def all_unsat_core_solvers(self, logic=None):
        """
        Returns a dict <solver_name, solver_class> including all and only
        the solvers supporting unsat core extraction and directly or
        indirectly supporting the given logic.  A solver supports a
        logic if either the given logic is declared in the LOGICS
        class field or if a logic subsuming the given logic is
        declared in the LOGICS class field.

        If logic is None, the map will contain all the known solvers
        """
        return self._filter_solvers(self._all_unsat_core_solvers, logic=logic)

    def all_interpolators(self, logic=None):
        """
        Returns a dict <solver_name, solver_class> including all and only
        the solvers supporting interpolation and directly or
        indirectly supporting the given logic.  A solver supports a
        logic if either the given logic is declared in the LOGICS
        class field or if a logic subsuming the given logic is
        declared in the LOGICS class field.

        If logic is None, the map will contain all the known solvers
        """
        return self._filter_solvers(self._all_interpolators, logic=logic)



    ##
    ## Wrappers: These functions are exported in shortcuts
    ##
    def Solver(self, quantified=False, name=None, logic=None, **options):
        return self.get_solver(quantified=quantified,
                               name=name,
                               logic=logic,
                               **options)

    def UnsatCoreSolver(self, quantified=False, name=None, logic=None,
                        unsat_cores_mode="all"):
        return self.get_unsat_core_solver(quantified=quantified,
                                          name=name,
                                          logic=logic,
                                          unsat_cores_mode=unsat_cores_mode)

    def QuantifierEliminator(self, name=None, logic=None):
        return self.get_quantifier_eliminator(name=name, logic=logic)

    def Interpolator(self, name=None, logic=None):
        return self.get_interpolator(name=name, logic=logic)

    def is_sat(self, formula, solver_name=None, logic=None, portfolio=None):
        if logic is None or logic == AUTO_LOGIC:
            logic = get_logic(formula, self.environment)
        if portfolio is not None:
            solver = Portfolio(solvers_set=portfolio,
                               environment=self.environment,
                               logic=logic,
                               generate_models=False, incremental=False)
        else:
            solver = self.Solver(name=solver_name, logic=logic,
                                 generate_models=False, incremental=False)
        with solver:
            return solver.is_sat(formula)

    def get_model(self, formula, solver_name=None, logic=None):
        if logic is None or logic == AUTO_LOGIC:
            logic = get_logic(formula, self.environment)
        with self.Solver(name=solver_name, logic=logic,
                         generate_models=True,
                         incremental=False) as solver:
            solver.add_assertion(formula)
            if solver.solve():
                return solver.get_model()
            return None

    def get_implicant(self, formula, solver_name=None,
                      logic=None):
        mgr = self.environment.formula_manager
        if logic is None or logic == AUTO_LOGIC:
            logic = get_logic(formula, self.environment)

        with self.Solver(name=solver_name, logic=logic) \
             as solver:
            solver.add_assertion(formula)
            check = solver.solve()
            if not check:
                return None
            else:
                model = solver.get_model()
                atoms = formula.get_atoms()
                res = []
                for a in atoms:
                    fv = a.get_free_variables()
                    if any(v in model for v in fv):
                        if solver.get_value(a).is_true():
                            res.append(a)
                        else:
                            res.append(mgr.Not(a))
                return mgr.And(res)

    def get_unsat_core(self, clauses, solver_name=None, logic=None):
        if logic is None or logic == AUTO_LOGIC:
            logic = get_logic(self.environment.formula_manager.And(clauses),
                              self.environment)

        with self.UnsatCoreSolver(name=solver_name, logic=logic) \
             as solver:
            for c in clauses:
                solver.add_assertion(c)
            check = solver.solve()
            if check:
                return None

            return solver.get_unsat_core()

    def is_valid(self, formula, solver_name=None, logic=None, portfolio=None):
        if logic is None or logic == AUTO_LOGIC:
            logic = get_logic(formula, self.environment)
        if portfolio is not None:
            solver = Portfolio(solvers_set=portfolio,
                               environment=self.environment,
                               logic=logic,
                               generate_models=False, incremental=False)
        else:
            solver = self.Solver(name=solver_name, logic=logic,
                                 generate_models=False, incremental=False)
        with solver:
            return solver.is_valid(formula)

    def is_unsat(self, formula, solver_name=None, logic=None, portfolio=None):
        if portfolio is not None:
            solver = Portfolio(solvers_set=portfolio,
                               environment=self.environment,
                               logic=logic,
                               generate_models=False, incremental=False)
        else:
            solver = self.Solver(name=solver_name, logic=logic,
                                 generate_models=False, incremental=False)
        with solver:
            return solver.is_unsat(formula)

    def qelim(self, formula, solver_name=None, logic=None):
        if logic is None or logic == AUTO_LOGIC:
            logic = get_logic(formula, self.environment)

        with self.QuantifierEliminator(name=solver_name, logic=logic) as qe:
            return qe.eliminate_quantifiers(formula)


    def binary_interpolant(self, formula_a, formula_b,
                           solver_name=None, logic=None):
        if logic is None or logic == AUTO_LOGIC:
            _And = self.environment.formula_manager.And
            logic = get_logic(_And(formula_a, formula_b))

        with self.Interpolator(name=solver_name, logic=logic) as itp:
            return itp.binary_interpolant(formula_a, formula_b)


    def sequence_interpolant(self, formulas, solver_name=None, logic=None):
        if logic is None or logic == AUTO_LOGIC:
            _And = self.environment.formula_manager.And
            logic = get_logic(_And(formulas))

        with self.Interpolator(name=solver_name, logic=logic) as itp:
            return itp.sequence_interpolant(formulas)


    @property
    def default_logic(self):
        return self._default_logic

    @default_logic.setter
    def default_logic(self, value):
        self._default_logic = value

    @property
    def default_qe_logic(self):
        return self._default_qe_logic

    @default_qe_logic.setter
    def default_qe_logic(self, value):
        self._default_qe_logic = value

# EOC Factory

# Check if we have a restriction on which solvers to make available in
# the current System Environment
#
# If PYSMT_SOLVER is "all" or unset, keep the Default preference list
#
# If PYSMT_SOLVER is "None" (literal None), the preference list will be empty
#
# Otherwise PYSMT_SOLVER is treated as  a comma-separated list: e.g.
#   "msat, z3, cvc4"
#
import os
ENV_SOLVER_LIST = os.environ.get("PYSMT_SOLVER")
if ENV_SOLVER_LIST is not None:
    if ENV_SOLVER_LIST.lower() == "all":
        ENV_SOLVER_LIST = None
    elif ENV_SOLVER_LIST.lower() == "none":
        ENV_SOLVER_LIST = []
    else:
        # E.g. "msat, z3"
        ENV_SOLVER_LIST = [s.strip() \
                           for s in ENV_SOLVER_LIST.lower().split(",")]<|MERGE_RESOLUTION|>--- conflicted
+++ resolved
@@ -35,11 +35,9 @@
 from pysmt.logics import convert_logic_from_string
 from pysmt.oracles import get_logic
 from pysmt.solvers.qelim import ShannonQuantifierEliminator
-<<<<<<< HEAD
 from pysmt.solvers.solver import SolverOptions
 from pysmt.solvers.portfolio import Portfolio
-=======
->>>>>>> abe6ed06
+
 
 DEFAULT_SOLVER_PREFERENCE_LIST = ['msat', 'z3', 'cvc4', 'yices', 'btor',
                                   'picosat', 'bdd']
