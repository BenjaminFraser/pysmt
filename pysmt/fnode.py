#
# This file is part of pySMT.
#
#   Copyright 2014 Andrea Micheli and Marco Gario
#
#   Licensed under the Apache License, Version 2.0 (the "License");
#   you may not use this file except in compliance with the License.
#   You may obtain a copy of the License at
#
#       http://www.apache.org/licenses/LICENSE-2.0
#
#   Unless required by applicable law or agreed to in writing, software
#   distributed under the License is distributed on an "AS IS" BASIS,
#   WITHOUT WARRANTIES OR CONDITIONS OF ANY KIND, either express or implied.
#   See the License for the specific language governing permissions and
#   limitations under the License.
#
"""FNode are the building blocks of formulae."""
import collections

import pysmt.environment
from pysmt.operators import (FORALL, EXISTS, AND, OR, NOT, IMPLIES, IFF,
                             SYMBOL, FUNCTION,
                             REAL_CONSTANT, BOOL_CONSTANT, INT_CONSTANT,
                             PLUS, MINUS, TIMES,
                             LE, LT, EQUALS,
                             ITE,
                             TOREAL,
                             BV_CONSTANT, BV_NOT, BV_AND, BV_OR, BV_XOR,
                             BV_CONCAT, BV_EXTRACT,
                             BV_ULT, BV_ULE, BV_NEG, BV_ADD, BV_SUB,
                             BV_MUL, BV_UDIV, BV_UREM,
                             BV_LSHL, BV_LSHR,
                             BV_ROL, BV_ROR,
                             BV_ZEXT, BV_SEXT,
                             BV_SLT, BV_SLE,
                             BV_COMP,
                             BV_SDIV, BV_SREM,
                             BV_ASHR,
<<<<<<< HEAD
                             STR_CONSTANT,
                             STR_LENGTH, STR_CONCAT, STR_CONTAINS,
                             STR_INDEXOF, STR_REPLACE, STR_SUBSTR,
                             STR_PREFIXOF, STR_SUFFIXOF,
                             STR_TO_INT, INT_TO_STR,
                             STR_CHARAT)
from pysmt.operators import  (BOOL_OPERATORS, THEORY_OPERATORS,
                              BV_OPERATORS, LIRA_OPERATORS,
                              STR_OPERATORS,
=======
                             ARRAY_SELECT, ARRAY_STORE, ARRAY_VALUE)
from pysmt.operators import  (BOOL_OPERATORS, THEORY_OPERATORS,
                              BV_OPERATORS, LIRA_OPERATORS, ARRAY_OPERATORS,
>>>>>>> 2b1df12d
                              RELATIONS, CONSTANTS)
from pysmt.typing import BOOL, REAL, INT, BVType, STRING
from pysmt.decorators import deprecated
from pysmt.utils import is_python_integer, is_python_rational, is_python_boolean
from pysmt.utils import twos_complement

FNodeContent = collections.namedtuple("FNodeContent",
                                      ["node_type", "args", "payload"])

class FNode(object):
    r"""FNode represent the basic structure for representing a formula.

    FNodes are built using the FormulaManager, and should not be
    explicitely instantiated, since the FormulaManager takes care of
    memoization, thus guaranteeing that equivalent are represented by
    the same object.

    An FNode is a wrapper to the structure FNodeContent. FNodeContent
    defines the type of the node (see operators.py), its arguments
    (e.g., for the formula A /\ B, args=(A,B)) and its payload,
    content of the node that is not an FNode (e.g., for an integer
    constant, the payload might be the python value 1).

    The node_id is an integer uniquely identifying the node within the
    FormulaManager it belongs.
    """
    __slots__ = ["_content", "_node_id"]

    def __init__(self, content, node_id):
        self._content = content
        self._node_id = node_id
        return

    # __eq__ is left as default while __hash__ uses the node id. This
    # is because we always have shared FNodes, hence in a single
    # environment two nodes have always different ids, but in
    # different environments they can have the same id. This is not an
    # issue since, by default, equality coincides with identity.
    def __hash__(self):
        return self._node_id

    def node_id(self):
        return self._node_id

    def node_type(self):
        return self._content.node_type

    def args(self):
        """Returns the subformulae."""
        return self._content.args

    def arg(self, idx):
        """Return the given subformula at the given position."""
        return self._content.args[idx]

    @deprecated("get_free_variables")
    def get_dependencies(self):
        return self.get_free_variables()

    def get_free_variables(self):
        """Return the set of Symbols that are free in the formula."""
        return _env().fvo.get_free_variables(self)

    def get_atoms(self):
        """Return the set of atoms appearing in the formula."""
        return _env().ao.get_atoms(self)

    @deprecated("args")
    def get_sons(self):
        return self.args()

    def simplify(self):
        """Return a simplified version of the formula."""
        return _env().simplifier.simplify(self)

    def substitute(self, subs):
        """Return a formula in which subformula have been substituted.

        subs is a dictionary mapping terms to be subtituted with their
        substitution.
        """
        return _env().substituter.substitute(self, subs=subs)

    def size(self, measure=None):
        """Return the size of the formula according to the given metric.

        See :py:class:`SizeOracle`
        """
        return _env().sizeo.get_size(self, measure)

    def get_type(self):
        """Return the type of the formula by calling the Type-Checker.

        See :py:class:`SimpleTypeChecker`
        """
        return _env().stc.get_type(self)

    def is_constant(self, _type=None, value=None):
        """Test whether the formula is a constant.

        Optionally, check that the constant is of the given type and value.
        """
        if self.node_type() not in CONSTANTS:
            if self.node_type() == ARRAY_VALUE:
                # An array value can be a constant if all its children
                # are constants
                for c in self.args():
                    if not c.is_constant():
                        return False
                if _type is not None or value is not None:
                    raise ValueError("constant type and value checking is " \
                                     "not available for array values")
                return True
            return False
        if _type is not None:
            if _type.is_int_type() and self.node_type() != INT_CONSTANT:
                return False
            if _type.is_real_type() and self.node_type() != REAL_CONSTANT:
                return False
            if _type.is_bool_type() and self.node_type() != BOOL_CONSTANT:
                return False
            if _type.is_string_type() and self.node_type() != STR_CONSTANT:
                return False
            if _type.is_bv_type():
                if self.node_type() != BV_CONSTANT:
                    return False
                if self._content.payload[1] != _type.width:
                    return False

        if value is not None:
            return value == self.constant_value()
        return True

    def is_bool_constant(self, value=None):
        """Test whether the formula is a Boolean constant.

        Optionally, check that the constant has the given value.
        """
        return self.is_constant(BOOL, value)

    def is_real_constant(self, value=None):
        """Test whether the formula is a Real constant.

        Optionally, check that the constant has the given value.
        """
        return self.is_constant(REAL, value)

    def is_int_constant(self, value=None):
        """Test whether the formula is an Integer constant.

        Optionally, check that the constant has the given value.
        """
        return self.is_constant(INT, value)

    def is_bv_constant(self, value=None, width=None):
        """Test whether the formula is a BitVector constant.

        Optionally, check that the constant has the given value.
        """
        if value is None and width is None:
            return self.node_type() == BV_CONSTANT

        if width is None:
            return self.is_constant(value=value)
        else:
            return self.is_constant(_type=BVType(width=width),
                                    value=value)

    def is_string_constant(self, value=None):
        """Test whether the formula is a String constant.

        Optionally, check that the constant has the given value.
        """
        return self.is_constant(STRING, value)

    def is_symbol(self, type_=None):
        """Test whether the formula is a Symbol.

        Optionally, check that the symbol has the given type.
        """
        if type_:
            return self.node_type() == SYMBOL and \
                   self.symbol_type() == type_
        return self.node_type() == SYMBOL

    def is_literal(self):
        """Test whether the formula is a literal.

        A literal is a positive or negative Boolean symbol.
        """
        if self.is_symbol(BOOL):
            return True
        if self.is_not():
            return self.arg(0).is_symbol(BOOL)

    def is_true(self):
        """Test whether the formula is the True Boolean constant."""
        return self.is_bool_constant(True)

    def is_false(self):
        """Test whether the formula is the False Boolean constant."""
        return self.is_bool_constant(False)

    def is_one(self):
        return self.is_real_constant(1) or self.is_int_constant(1)

    def is_zero(self):
        return self.is_real_constant(0) or self.is_int_constant(0)

    def is_toreal(self):
        """Test whether the node is the ToReal operator."""
        return self.node_type() == TOREAL

    def is_forall(self):
        """Test whether the node is the ForAll operator."""
        return self.node_type() == FORALL

    def is_exists(self):
        """Test whether the node is the Exists operator."""
        return self.node_type() == EXISTS

    def is_quantifier(self):
        """Test whether the node is a Quantifier."""
        return self.is_exists() or self.is_forall()

    def is_and(self):
        """Test whether the node is the And operator."""
        return self.node_type() == AND

    def is_or(self):
        """Test whether the node is the Or operator."""
        return self.node_type() == OR

    def is_not(self):
        """Test whether the node is the Not operator."""
        return self.node_type() == NOT

    def is_plus(self):
        """Test whether the node is the Plus operator."""
        return self.node_type() == PLUS

    def is_minus(self):
        """Test whether the node is the Minus operator."""
        return self.node_type() == MINUS

    def is_times(self):
        """Test whether the node is the Times operator."""
        return self.node_type() == TIMES

    def is_implies(self):
        """Test whether the node is the Implies operator."""
        return self.node_type() == IMPLIES

    def is_iff(self):
        """Test whether the node is the Iff operator."""
        return self.node_type() == IFF

    def is_ite(self):
        """Test whether the node is the Ite operator."""
        return self.node_type() == ITE

    def is_equals(self):
        """Test whether the node is the Equals operator."""
        return self.node_type() == EQUALS

    def is_le(self):
        """Test whether the node is the LE (less than equal) relation."""
        return self.node_type() == LE

    def is_lt(self):
        """Test whether the node is the LT (less than) relation."""
        return self.node_type() == LT

    def is_bool_op(self):
        """Test whether the node is a Boolean operator."""
        return self.node_type() in BOOL_OPERATORS

    def is_theory_relation(self):
        """Test whether the node is a theory relation."""
        return self.node_type() in RELATIONS

    def is_theory_op(self):
        """Test whether the node is a theory operator."""
        return self.node_type() in THEORY_OPERATORS

    def is_lira_op(self):
        """Test whether the node is a LIRA operator."""
        return self.node_type() in LIRA_OPERATORS

    def is_bv_op(self):
        """Test whether the node is a BitVector operator."""
        return self.node_type() in BV_OPERATORS

    def is_array_op(self):
        """Test whether the node is an array operator."""
        return self.node_type() in ARRAY_OPERATORS

    def is_bv_not(self):
        """Test whether the node is the BVNot operator."""
        return self.node_type() == BV_NOT

    def is_bv_and(self):
        """Test whether the node is the BVAnd operator."""
        return self.node_type() == BV_AND

    def is_bv_or(self):
        """Test whether the node is the BVOr operator."""
        return self.node_type() == BV_OR

    def is_bv_xor(self):
        """Test whether the node is the BVXor operator."""
        return self.node_type() == BV_XOR

    def is_bv_concat(self):
        """Test whether the node is the BVConcat operator."""
        return self.node_type() == BV_CONCAT

    def is_bv_extract(self):
        """Test whether the node is the BVConcat operator."""
        return self.node_type() == BV_EXTRACT

    def is_bv_ult(self):
        """Test whether the node is the BVULT (unsigned less than) relation."""
        return self.node_type() == BV_ULT

    def is_bv_ule(self):
        """Test whether the node is the BVULE (unsigned less than) relation."""
        return self.node_type() == BV_ULE

    def is_bv_neg(self):
        """Test whether the node is the BVNeg operator."""
        return self.node_type() == BV_NEG

    def is_bv_add(self):
        """Test whether the node is the BVAdd operator."""
        return self.node_type() == BV_ADD

    def is_bv_mul(self):
        """Test whether the node is the BVMul operator."""
        return self.node_type() == BV_MUL

    def is_bv_udiv(self):
        """Test whether the node is the BVUDiv operator."""
        return self.node_type() == BV_UDIV

    def is_bv_urem(self):
        """Test whether the node is the BVURem operator."""
        return self.node_type() == BV_UREM

    def is_bv_lshl(self):
        """Test whether the node is the BVLShl (logical shift left) operator."""
        return self.node_type() == BV_LSHL

    def is_bv_lshr(self):
        """Test whether the node is the BVLShr (logical shift right) operator."""
        return self.node_type() == BV_LSHR

    def is_bv_rol(self):
        """Test whether the node is the BVRol (rotate left) operator."""
        return self.node_type() == BV_ROL

    def is_bv_ror(self):
        """Test whether the node is the BVRor (rotate right) operator."""
        return self.node_type() == BV_ROR

    def is_bv_zext(self):
        """Test whether the node is the BVZext (zero extension) operator."""
        return self.node_type() == BV_ZEXT

    def is_bv_sext(self):
        """Test whether the node is the BVSext (signed extension) operator."""
        return self.node_type() == BV_SEXT

    def is_bv_sub(self):
        """Test whether the node is the BVSub (subtraction) operator."""
        return self.node_type() == BV_SUB

    def is_bv_slt(self):
        """Test whether the node is the BVSLT (signed less-than) operator."""
        return self.node_type() == BV_SLT

    def is_bv_sle(self):
        """Test whether the node is the BVSLE (signed less-than-or-equal-to) operator."""
        return self.node_type() == BV_SLE

    def is_bv_comp(self):
        """Test whether the node is the BVComp (comparison) operator."""
        return self.node_type() == BV_COMP

    def is_bv_sdiv(self):
        """Test whether the node is the BVSDiv (signed division) operator."""
        return self.node_type() == BV_SDIV

    def is_bv_srem(self):
        """Test whether the node is the BVSRem (signed reminder) operator."""
        return self.node_type() == BV_SREM

    def is_bv_ashr(self):
        """Test whether the node is the BVAshr (arithmetic shift right) operator."""
        return self.node_type() == BV_ASHR

    def is_select(self):
        """Test whether the node is the SELECT (array select) operator."""
        return self.node_type() == ARRAY_SELECT

    def is_store(self):
        """Test whether the node is the STORE (array store) operator."""
        return self.node_type() == ARRAY_STORE

    def is_array_value(self):
        """Test whether the node is an array value operator."""
        return self.node_type() == ARRAY_VALUE

    def bv_width(self):
        """Return the BV width of the formula."""
        if self.is_bv_constant():
            return self._content.payload[1]
        elif self.is_symbol():
            assert self.symbol_type().is_bv_type()
            return self.symbol_type().width
        elif self.is_function_application():
            # Return width defined in the declaration
            return self.function_name().symbol_type().return_type.width
        elif self.is_ite():
            # Recursively call bv_width on the left child
            # (The right child has the same width if the node is well-formed)
            width_l = self.arg(1).bv_width()
            return width_l
        elif self.is_select():
            # This must be a select over an array with BV value type
            ty = self.arg(0).get_type()
            return ty.elem_type.width
        else:
            # BV Operator
            assert self.is_bv_op(), "Unsupported method bv_width on %s" % self
            return self._content.payload[0]

    def bv_extract_start(self):
        """Return the starting index for BVExtract."""
        assert self.is_bv_extract()
        return self._content.payload[1]

    def bv_extract_end(self):
        """Return the ending index for BVExtract."""
        assert self.is_bv_extract()
        return self._content.payload[2]

    def bv_rotation_step(self):
        """Return the rotation step for BVRor and BVRol."""
        assert self.is_bv_ror() or self.is_bv_rol()
        return self._content.payload[1]

    def bv_extend_step(self):
        """Return the extension step for BVZext and BVSext."""
        assert self.is_bv_zext() or self.is_bv_sext()
        return self._content.payload[1]

    def __str__(self):
        return self.serialize(threshold=5)

    def __repr__(self):
        return str(self)

    def serialize(self, threshold=None):
        """Returns a human readable representation of the formula.

        The threshold parameter can be used to limit the amount of the
        formula that will be printed.
        See :py:class:`HRSerializer`
        """
        return _env().serializer.serialize(self, threshold=threshold)

    def is_function_application(self):
        """Test whether the node is a Function application."""
        return self.node_type() == FUNCTION

    @deprecated("is_bool_op")
    def is_boolean_operator(self):
        return self.is_bool_op()

    def is_term(self):
        """Test whether the node is a term.

        All nodes are terms, except for function definitions.
        """
        return not (self.is_symbol() and self.symbol_type().is_function_type())

    def is_str_op(self):
        return self.node_type() in STR_OPERATORS

    def symbol_type(self):
        """Return the type of the Symbol."""
        return self._content.payload[1]

    def symbol_name(self):
        """Return the name of the Symbol."""
        return self._content.payload[0]

    def constant_value(self):
        """Return the value of the Constant."""
        if self.node_type() == BV_CONSTANT:
            return self._content.payload[0]
        return self._content.payload

    def constant_type(self):
        """Return the type of the Constant."""
        if self.node_type() == INT_CONSTANT:
            return INT
        elif self.node_type() == REAL_CONSTANT:
            return REAL
        elif self.node_type() == BOOL_CONSTANT:
            return BOOL
        elif self.node_type() == STR_CONSTANT:
            return STRING
        else:
            assert self.node_type() == BV_CONSTANT,\
                "Unsupported method constant_type '%s'" % self
            return BVType(width=self.bv_width())

    def bv2nat(self):
        """Return the unsigned value encoded by the BitVector."""
        return self.bv_unsigned_value()

    def bv_unsigned_value(self):
        """Return the unsigned value encoded by the BitVector."""
        return self.constant_value()

    def bv_signed_value(self):
        """Return the signed value encoded by the BitVector."""
        return twos_complement(self.constant_value(), self.bv_width())

    def bv_bin_str(self, reverse=False):
        """Return the binary representation of the BitVector as string.

        The reverse option is provided to deal with MSB/LSB.
        """
        fstr = '{0:0%db}' % self.bv_width()
        bitstr = fstr.format(self.constant_value())
        if reverse:
            bitstr = bitstr[::-1]
        return bitstr

    def array_value_index_type(self):
        return self._content.payload

    def array_value_get(self, index):
        assert index.is_constant()
        idx = index.simplify()
        args = self.args()
        s = 0
        e = (len(args) - 1) / 2
        while e - s > 0:
            p = (e - s) / 2
            i = args[2 * p + 1]
            if i == idx:
                return args[i+1]
            elif i < idx:
                s = p
            else:
                e = p
        return self.array_value_default()

    def array_value_assigned_values_map(self):
        res = {}
        args = self.args()
        for i,c in enumerate(args[1::2]):
            res[c] = args[i+1]
        return res

    def array_value_default(self):
        return self.args()[0]

    def function_name(self):
        """Return the Function name."""
        return self._content.payload

    def quantifier_vars(self):
        """Return the list of quantified variables."""
        return self._content.payload

    # Infix Notation
    def _apply_infix(self, right, function, bv_function=None):
        if _env().enable_infix_notation:
            mgr = _mgr()
            # BVs
            # Default bv_function to function
            if bv_function is None: bv_function = function
            if _is_bv(self):
                if is_python_integer(right):
                    right = mgr.BV(right, width=self.bv_width())
                return bv_function(self, right)
            # Boolean, Integer and Arithmetic
            if is_python_boolean(right):
                right = mgr.Bool(right)
            elif is_python_integer(right):
                ty = self.get_type()
                if ty.is_real_type():
                    right = mgr.Real(right)
                else:
                    right = mgr.Int(right)
            elif is_python_rational(right):
                right = mgr.Real(right)
            return function(self, right)
        else:
            raise Exception("Cannot use infix notation")

    def Implies(self, right):
        return self._apply_infix(right, _mgr().Implies)

    def Iff(self, right):
        return self._apply_infix(right, _mgr().Iff)

    def Equals(self, right):
        return self._apply_infix(right, _mgr().Equals)

    def Ite(self, right):
        return self._apply_infix(right, _mgr().Ite)

    def And(self, right):
        return self._apply_infix(right, _mgr().And)

    def Or(self, right):
        return self._apply_infix(right, _mgr().Or)

    # BV
    def BVSLT(self, right):
        return self._apply_infix(right, _mgr().BVSLT)

    def BVSLE(self, right):
        return self._apply_infix(right, _mgr().BVSLE)

    def BVComp(self, right):
        return self._apply_infix(right, _mgr().BVComp)

    def BVSDiv(self, right):
        return self._apply_infix(right, _mgr().BVSDiv)

    def BVSRem(self, right):
        return self._apply_infix(right, _mgr().BVSRem)

    def BVAShr(self, right):
        return self._apply_infix(right, _mgr().BVAShr)

    def BVNand(self, right):
        return self._apply_infix(right, _mgr().BVNand)

    def BVNor(self, right):
        return self._apply_infix(right, _mgr().BVNor)

    def BVXnor(self, right):
        return self._apply_infix(right, _mgr().BVXnor)

    def BVSGT(self, right):
        return self._apply_infix(right, _mgr().BVSGT)

    def BVSGE(self, right):
        return self._apply_infix(right, _mgr().BVSGE)

    def BVSMod(self, right):
        return self._apply_infix(right, _mgr().BVSMod)

    def BVRol(self, steps):
        return _mgr().BVRol(self, steps)

    def BVRor(self, steps):
        return _mgr().BVRor(self, steps)

    def BVZExt(self, increase):
        return _mgr().BVZExt(self, increase)

    def BVSExt(self, increase):
        return _mgr().BVSExt(self, increase)

    def BVRepeat(self, count):
        return _mgr().BVRepeat(self, count)

    #
    # Infix operators
    #
    def __add__(self, right):
        return self._apply_infix(right, _mgr().Plus, _mgr().BVAdd)

    def __radd__(self, right):
        return self._apply_infix(right, _mgr().Plus, _mgr().BVAdd)

    def __sub__(self, right):
        return self._apply_infix(right, _mgr().Minus, _mgr().BVSub)

    def __rsub__(self, left):
        # Swap operators to perform right-subtract
        # For BVs we might need to build the BV constant
        if _is_bv(self):
            if is_python_integer(left):
                left = _mgr().BV(left, width=self.bv_width())
            return left._apply_infix(self, _mgr().BVSub)
        # (x - y) = (-y + x)
        minus_self = -self
        return minus_self._apply_infix(left, _mgr().Plus)

    def __mul__(self, right):
        return self._apply_infix(right, _mgr().Times, _mgr().BVMul)

    def __rmul__(self, right):
        return self._apply_infix(right, _mgr().Times, _mgr().BVMul)

    def __div__(self, right):
        return self._apply_infix(right, _mgr().Div, _mgr().BVUDiv)

    def __truediv__(self, right):
        return self.__div__(right)

    def __gt__(self, right):
        return self._apply_infix(right, _mgr().GT, _mgr().BVUGT)

    def __ge__(self, right):
        return self._apply_infix(right, _mgr().GE, _mgr().BVUGE)

    def __lt__(self, right):
        return self._apply_infix(right, _mgr().LT, _mgr().BVULT)

    def __le__(self, right):
        return self._apply_infix(right, _mgr().LE, _mgr().BVULE)

    def __and__(self, other):
        return self._apply_infix(other, _mgr().And, _mgr().BVAnd)

    def __rand__(self, other):
        return self._apply_infix(other, _mgr().And, _mgr().BVAnd)

    def __or__(self, other):
        return self._apply_infix(other, _mgr().Or, _mgr().BVOr)

    def __ror__(self, other):
        return self._apply_infix(other, _mgr().Or, _mgr().BVOr)

    def __xor__(self, other):
        return self._apply_infix(other, _mgr().Xor, _mgr().BVXor)

    def __rxor__(self, other):
        return self._apply_infix(other, _mgr().Xor, _mgr().BVXor)

    def __neg__(self):
        if _is_bv(self):
            return _mgr().BVNeg(self)
        return self._apply_infix(-1, _mgr().Times)

    def __invert__(self):
        if not _env().enable_infix_notation:
            raise Exception("Cannot use infix notation")
        if _is_bv(self):
            return _mgr().BVNot(self)
        return _mgr().Not(self)

    def __int__(self):
        if self.is_int_constant():
            return self.constant_value()
        raise NotImplementedError("Cannot convert `%s` to integer" % str(self))

    def __long__(self):
        if self.is_int_constant():
            return self.constant_value()
        raise NotImplementedError("Cannot convert `%s` to integer" % str(self))

    def __float__(self):
        if self.is_int_constant() or self.is_real_constant():
            return float(self.constant_value())
        raise NotImplementedError("Cannot convert `%s` to float" % str(self))

    def __getitem__(self, idx):
        if not _env().enable_infix_notation:
            raise Exception("Cannot use infix notation")
        if isinstance(idx, slice):
            end = idx.stop
            start = idx.start
            if start is None: start = 0
        else:
            # Single point [idx]
            end = idx
            start = idx
        if _is_bv(self):
            return _mgr().BVExtract(self, start=start, end=end)
        raise NotImplementedError

    def __lshift__(self, right):
        return self._apply_infix(right, None, bv_function=_mgr().BVLShl)

    def __rshift__(self, right):
        return self._apply_infix(right, None, bv_function=_mgr().BVLShr)

    def __mod__(self, right):
        return self._apply_infix(right, None, bv_function=_mgr().BVURem)
# EOC FNode

def _env():
    """Aux function to obtain the environment."""
    return pysmt.environment.get_env()

def _mgr():
    """Aux function to obtain the formula manager."""
    return pysmt.environment.get_env().formula_manager

def _is_bv(node):
    """Aux function to check if a fnode is a BV."""
    return (node.is_symbol() and node.symbol_type().is_bv_type()) or \
            node.node_type() in BV_OPERATORS<|MERGE_RESOLUTION|>--- conflicted
+++ resolved
@@ -37,21 +37,17 @@
                              BV_COMP,
                              BV_SDIV, BV_SREM,
                              BV_ASHR,
-<<<<<<< HEAD
                              STR_CONSTANT,
                              STR_LENGTH, STR_CONCAT, STR_CONTAINS,
                              STR_INDEXOF, STR_REPLACE, STR_SUBSTR,
                              STR_PREFIXOF, STR_SUFFIXOF,
                              STR_TO_INT, INT_TO_STR,
-                             STR_CHARAT)
-from pysmt.operators import  (BOOL_OPERATORS, THEORY_OPERATORS,
-                              BV_OPERATORS, LIRA_OPERATORS,
-                              STR_OPERATORS,
-=======
+                             STR_CHARAT,
                              ARRAY_SELECT, ARRAY_STORE, ARRAY_VALUE)
+
 from pysmt.operators import  (BOOL_OPERATORS, THEORY_OPERATORS,
                               BV_OPERATORS, LIRA_OPERATORS, ARRAY_OPERATORS,
->>>>>>> 2b1df12d
+                              STR_OPERATORS,
                               RELATIONS, CONSTANTS)
 from pysmt.typing import BOOL, REAL, INT, BVType, STRING
 from pysmt.decorators import deprecated
