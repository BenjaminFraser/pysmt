#
# This file is part of pySMT.
#
#   Copyright 2014 Andrea Micheli and Marco Gario
#
#   Licensed under the Apache License, Version 2.0 (the "License");
#   you may not use this file except in compliance with the License.
#   You may obtain a copy of the License at
#
#       http://www.apache.org/licenses/LICENSE-2.0
#
#   Unless required by applicable law or agreed to in writing, software
#   distributed under the License is distributed on an "AS IS" BASIS,
#   WITHOUT WARRANTIES OR CONDITIONS OF ANY KIND, either express or implied.
#   See the License for the specific language governing permissions and
#   limitations under the License.
#
"""
This module defines some rewritings for pySMT formulae.
"""

from pysmt.walkers.dag import DagWalker
import pysmt.typing as types
import pysmt.operators as op


class CNFizer(DagWalker):

    THEORY_PLACEHOLDER = "__Placeholder__"

    TRUE_CNF = frozenset()
    FALSE_CNF = frozenset([frozenset()])

    def __init__(self, environment=None):
        DagWalker.__init__(self, environment)

        self.set_function(self.walk_error, *op.ALL_TYPES)
        self.set_function(self.walk_quantifier, *op.QUANTIFIERS)
        self.set_function(self.walk_constant, *op.CONSTANTS)
        self.set_function(self.walk_theory_op, *op.BV_OPERATORS)
        self.set_function(self.walk_theory_op, *op.LIRA_OPERATORS)
        self.set_function(self.walk_theory_relation, *op.RELATIONS)
        self.set_function(self.walk_theory_op, *op.ARRAY_OPERATORS)

        self.set_function(self.walk_and, op.AND)
        self.set_function(self.walk_or, op.OR)
        self.set_function(self.walk_not, op.NOT)
        self.set_function(self.walk_implies, op.IMPLIES)
        self.set_function(self.walk_iff, op.IFF)

        self.set_function(self.walk_symbol, op.SYMBOL)
        self.set_function(self.walk_function, op.FUNCTION)
        self.set_function(self.walk_ite, op.ITE)

        self.mgr = self.env.formula_manager
        self._introduced_variables = {}
        self._cnf_pieces = {}

    def _key_var(self, formula):
        if formula in self._introduced_variables:
            res = self._introduced_variables[formula]
        else:
            res = self.mgr.FreshSymbol()
            self._introduced_variables[formula] = res
        return res

    def convert(self, formula):
        """Convert formula into an Equisatisfiable CNF.

        Returns a set of clauses: a set of set of literals.
        """
        tl, _cnf = self.walk(formula)
        res = [frozenset([tl])]
        for clause in _cnf:
            if len(clause) == 0:
                return CNFizer.FALSE_CNF
            simp = []
            for lit in clause:
                if lit.is_true():
                    # Prune clauses that are trivially TRUE
                    simp = None
                    break
                elif not lit.is_false():
                    # Prune FALSE literals
                    simp.append(lit)
            if simp:
                res.append(frozenset(simp))
        return frozenset(res)

    def convert_as_formula(self, formula):
        """Convert formula into an Equisatisfiable CNF.

        Returns an FNode.
        """
        lsts = self.convert(formula)

        conj = []
        for clause in lsts:
            conj.append(self.mgr.Or(clause))
        return self.mgr.And(conj)

    def printer(self, _cnf):
        print(self.serialize(_cnf))
        return

    def serialize(self, _cnf):
        clauses = []
        for clause in _cnf:
            clauses +=[" { " + " ".join(str(lit) for lit in clause) + "} "]
        res = ["{"] + clauses + ["}"]
        return "".join(res)

<<<<<<< HEAD
    def walk_forall(self, formula, args, **kwargs):
        raise NotImplementedError("CNFizer does not support quantifiers")

    def walk_exists(self, formula, args, **kwargs):
=======
    def walk_quantifier(self, formula, args, **kwargs):
>>>>>>> 2b1df12d
        raise NotImplementedError("CNFizer does not support quantifiers")

    def walk_and(self, formula, args, **kwargs):
        if len(args) == 1:
            return args[0]

        k = self._key_var(formula)
        _cnf = [frozenset([k] + [self.mgr.Not(a).simplify() for a,_ in args])]
        for a,c in args:
            _cnf.append(frozenset([a, self.mgr.Not(k)]))
            for clause in c:
                _cnf.append(clause)
        return k, frozenset(_cnf)

    def walk_or(self, formula, args, **kwargs):
        if len(args) == 1:
            return args[0]
        k = self._key_var(formula)
        _cnf = [frozenset([self.mgr.Not(k)] + [a for a,_ in args])]
        for a,c in args:
            _cnf.append(frozenset([k, self.mgr.Not(a)]))
            for clause in c:
                _cnf.append(clause)
        return k, frozenset(_cnf)

    def walk_not(self, formula, args, **kwargs):
        a, _cnf = args[0]
        if a.is_true():
            return self.mgr.FALSE(), CNFizer.TRUE_CNF
        elif a.is_false():
            return self.mgr.TRUE(), CNFizer.TRUE_CNF
        else:
            k = self._key_var(formula)
            return k, _cnf | frozenset([frozenset([self.mgr.Not(k),
                                                  self.mgr.Not(a).simplify()]),
                                       frozenset([k, a])])

    def walk_implies(self, formula,  args, **kwargs):
        a, cnf_a = args[0]
        b, cnf_b = args[1]

        k = self._key_var(formula)
        not_a = self.mgr.Not(a).simplify()
        not_b = self.mgr.Not(b).simplify()
        not_k = self.mgr.Not(k)

        return k, (cnf_a | cnf_b | frozenset([frozenset([not_a, b, not_k]),
                                              frozenset([a, k]),
                                              frozenset([not_b, k])]))

    def walk_iff(self, formula, args, **kwargs):
        a, cnf_a = args[0]
        b, cnf_b = args[1]

        k = self._key_var(formula)
        not_a = self.mgr.Not(a).simplify()
        not_b = self.mgr.Not(b).simplify()
        not_k = self.mgr.Not(k)

        return k, (cnf_a | cnf_b | frozenset([frozenset([not_a, not_b, k]),
                                              frozenset([not_a, b, not_k]),
                                              frozenset([a, not_b, not_k]),
                                              frozenset([a, b, k])]))

    def walk_symbol(self, formula, **kwargs):
        if formula.is_symbol(types.BOOL):
            return formula, CNFizer.TRUE_CNF
        else:
            return CNFizer.THEORY_PLACEHOLDER

    def walk_function(self, formula, **kwargs):
        ty = formula.function_symbol().symbol_type()
        if ty.return_type.is_bool_type():
            return formula, CNFizer.TRUE_CNF
        else:
            return CNFizer.THEORY_PLACEHOLDER

    def walk_theory_op(self, formula, **kwargs):
        #pylint: disable=unused-argument
        return CNFizer.THEORY_PLACEHOLDER

    def walk_constant(self, formula, **kwargs):
        #pylint: disable=unused-argument
        if formula.is_true():
            return formula, CNFizer.TRUE_CNF
        elif formula.is_false():
            return formula, CNFizer.TRUE_CNF
        else:
            return CNFizer.THEORY_PLACEHOLDER

    def walk_theory_relation(self, formula, args, **kwargs):
        #pylint: disable=unused-argument
        assert all(a == CNFizer.THEORY_PLACEHOLDER for a in args)
        return formula, CNFizer.TRUE_CNF

    def walk_ite(self, formula, args, **kwargs):
        if any(a == CNFizer.THEORY_PLACEHOLDER for a in args):
            return CNFizer.THEORY_PLACEHOLDER
        else:
            (i,cnf_i),(t,cnf_t),(e,cnf_e) = args
            k = self._key_var(formula)
            not_i = self.mgr.Not(i).simplify()
            not_t = self.mgr.Not(t).simplify()
            not_e = self.mgr.Not(e).simplify()
            not_k = self.mgr.Not(k)

            return k, (cnf_i | cnf_t | cnf_e |
                       frozenset([frozenset([not_i, not_t, k]),
                                  frozenset([not_i, t, not_k]),
                                  frozenset([i, not_e, k]),
                                  frozenset([i, e, not_k])]))


class NNFizer(DagWalker):
    """Converts a formula into Negation Normal Form.

    The conversion to NNF is handled in 3 steps.

    1. The function _get_children is extended, so that for each
    expression inside a Not, it will return the effect of propagating
    the Not downwards. For example, for Not(And(a, b)), the function
    will return [Not(a), Not(b)].  For expressions that are not inside
    a Not, it is important to return the same type of arguments. See
    for example the case for Iff.

    2. The usual walk_* function is implemented to rebuild the
    expression. This is called only if the subformula was not negated.

    3. walk_not takes care of rebuilding all negated expressions. For
    example, for Not(And(a, b)), walk_not will return
    Or(Not(a), Not(b)). Notice that args in walk_not contains the
    subexpressions returned by _get_children.  In the above example,
    walk_not will be called with args=[Not(a), Not(b)]. Therefore,
    walk_not only need to change the And into a Not.

    """

    def __init__(self, environment=None):
        DagWalker.__init__(self, env=environment)
        self.mgr = self.env.formula_manager
        self.set_function(self.walk_constant, *op.CONSTANTS)
        self.set_function(self.walk_theory_op, *op.BV_OPERATORS)
        self.set_function(self.walk_theory_op, *op.LIRA_OPERATORS)
        self.set_function(self.walk_theory_relation, *op.RELATIONS)
<<<<<<< HEAD
        self.set_function(self.walk_theory_relation, *op.STR_OPERATORS)
=======
        self.set_function(self.walk_theory_op, *op.ARRAY_OPERATORS)

>>>>>>> 2b1df12d

    def convert(self, formula):
        """ Converts the given formula in NNF """
        return self.walk(formula)

    def _get_children(self, formula):
        """Returns the arguments of the node on which an hypotetical recursion
        would be made, possibly negating them.
        """
        mgr = self.mgr
        if formula.is_not():
            s = formula.arg(0)
            if s.is_not():
                return [s.arg(0)]
            elif s.is_and():
                return [mgr.Not(x) for x in s.args()]
            elif s.is_or():
                return [mgr.Not(x) for x in s.args()]
            elif s.is_implies():
                return [s.arg(0), mgr.Not(s.arg(1))]
            elif s.is_iff():
                return [s.arg(0), s.arg(1),
                        mgr.Not(s.arg(0)),
                        mgr.Not(s.arg(1))]
            elif s.is_quantifier():
                return [mgr.Not(s.arg(0))]
            else:
                return [s]

        elif formula.is_implies():
            return [mgr.Not(formula.arg(0)), formula.arg(1)]

        elif formula.is_iff():
            return [formula.arg(0), formula.arg(1),
                    mgr.Not(formula.arg(0)),
                    mgr.Not(formula.arg(1))]

        elif formula.is_and() or formula.is_or() or formula.is_quantifier():
            return formula.args()

        elif formula.is_ite():
            # This must be a boolean ITE as we do not recur within
            # theory atoms
            assert self.env.stc.get_type(formula).is_bool_type()
            i, t, e = formula.args()
            return [i, mgr.Not(i), t, e]

        else:
            assert formula.is_str_op() or \
                formula.is_symbol() or \
                formula.is_function_application() or \
                formula.is_bool_constant() or \
                formula.is_theory_relation(), str(formula)
            return []

    def walk_not(self, formula, args, **kwargs):
        s = formula.arg(0)
        if s.is_symbol():
            return self.mgr.Not(s)
        elif s.is_not():
            return args[0]
        elif s.is_and():
            return self.mgr.Or(args)
        elif s.is_or():
            return self.mgr.And(args)
        elif s.is_implies():
            return self.mgr.And(args)
        elif s.is_iff():
            a, b, na, nb = args
            return self.mgr.Or(self.mgr.And(a, nb),
                          self.mgr.And(b, na))
        elif s.is_forall():
            return self.mgr.Exists(s.quantifier_vars(), args[0])
        elif s.is_exists():
            return self.mgr.ForAll(s.quantifier_vars(), args[0])
        else:
            return self.mgr.Not(args[0])

    def walk_implies(self, formula, args, **kwargs):
        return self.mgr.Or(args)

    def walk_iff(self, formula, args, **kwargs):
        a, b, na, nb = args
        return self.mgr.And(self.mgr.Or(na, b),
                       self.mgr.Or(nb, a))

    def walk_and(self, formula, args, **kwargs):
        return self.mgr.And(args)

    def walk_or(self, formula, args, **kwargs):
        return self.mgr.Or(args)

    def walk_ite(self, formula, args, **kwargs):
        # This must be a boolean ITE as we never add theory atoms in the stack
        # See self._get_children()
        assert self.env.stc.get_type(formula).is_bool_type()
        i, ni, t, e = args
        return self.mgr.And(self.mgr.Or(ni, t), self.mgr.Or(i, e))

    def walk_forall(self, formula, args, **kwargs):
        return self.mgr.ForAll(formula.quantifier_vars(), args[0])

    def walk_exists(self, formula, args, **kwargs):
        return self.mgr.Exists(formula.quantifier_vars(), args[0])

    def walk_symbol(self, formula, **kwargs):
        return formula

    def walk_function(self, formula, **kwargs):
        return formula

    def walk_constant(self, formula, **kwargs):
        #pylint: disable=unused-argument
        return formula

    def walk_theory_relation(self, formula, **kwargs):
        #pylint: disable=unused-argument
        return formula

    def walk_theory_op(self, formula, **kwargs):
        #pylint: disable=unused-argument
        return None


class PrenexNormalizer(DagWalker):
    """
    This class traverses a formula and rebuilds it in prenex normal form.
    """

    def __init__(self, env=None, invalidate_memoization=None):
        DagWalker.__init__(self,
                           env=env,
                           invalidate_memoization=invalidate_memoization)
        self.mgr = self.env.formula_manager
        self.check_symbol = self.mgr.FreshSymbol(types.BOOL)

        # The walker returns a pair (L, m) where m is a
        # quantifier-free formula (the matrix) and L is a list of
        # pairs (Q, vars) where Q is either mgr.Exists or mgr.ForAll
        # and vars is a frozenset of variables.  The semantics is that
        # the input formula is equivalent to res computed as follows:
        # res = m
        # for Q, vars in L:
        #    res = Q(vars, res)
        self.set_function(self.walk_error, *op.ALL_TYPES)
        self.set_function(self.walk_quantifier, *op.QUANTIFIERS)
        self.set_function(self.walk_constant, *op.CONSTANTS)
        self.set_function(self.walk_theory_op, *op.BV_OPERATORS)
        self.set_function(self.walk_theory_op, *op.LIRA_OPERATORS)
<<<<<<< HEAD
        self.set_function(self.walk_theory_op, *op.STR_OPERATORS)
        self.set_function(self.walk_theory_relation, *op.RELATIONS)
=======
        self.set_function(self.walk_theory_op, *op.ARRAY_OPERATORS)

>>>>>>> 2b1df12d
        self.set_function(self.walk_symbol, op.SYMBOL)
        self.set_function(self.walk_function, op.FUNCTION)
        self.set_function(self.walk_ite, op.ITE)
        self.set_function(self.walk_conj_disj, op.AND, op.OR)
        self.set_function(self.walk_not, op.NOT)
        self.set_function(self.walk_iff, op.IFF)
        self.set_function(self.walk_implies, op.IMPLIES)


    def normalize(self, formula):
        quantifiers, matrix = self.walk(formula)
        res = matrix
        for Q, qvars in quantifiers:
            res = Q(qvars, res)
        return res

    def _invert_quantifier(self, Q):
        if Q == self.mgr.Exists:
            return self.mgr.ForAll
        return self.mgr.Exists

    def walk_symbol(self, formula, **kwargs):
        if formula.symbol_type().is_bool_type():
            return [], formula
        return None # Note: When returning None, we do not pack it into a tuple!

    def walk_constant(self, formula, **kwargs):
        #pylint: disable=unused-argument
        if formula.is_bool_constant():
            return [],formula
        return None

    def walk_conj_disj(self, formula, args, **kwargs):
        #pylint: disable=unused-argument

        # Hold the final result
        quantifiers = []
        matrix = []

        # A set of variables that are already reserved in the final
        # matrix. If we find a quantifier over a variable in this set
        # we need to alpha-rename before adding the quantifier to the
        # final list and accumulate the matrix.
        reserved = formula.get_free_variables()

        # We iterate to each argument, each could have a sequence of
        # quantifiers that we need to merge
        for sub_quantifiers, sub_matrix in args:
            # For each quantifier in the alternation
            for Q, q_vars in sub_quantifiers:
                # These are the variables that need alpha-renaming
                needs_rename = q_vars & reserved
                if len(needs_rename) > 0:
                    # we need alpha-renaming: prepare the substitution map
                    sub = dict((v,self.mgr.FreshSymbol(v.symbol_type()))
                               for v in needs_rename)
                    sub_matrix = sub_matrix.substitute(sub)

                    # The new variables for this quantifiers will be
                    # its old variables, minus the one needing
                    # renaming, that are renamed.
                    new_q_vars = (q_vars - needs_rename)
                    new_q_vars |= set(sub[x] for x in needs_rename)
                else:
                    # No need to alpha-rename this quantifier, we keep
                    # as it is the set of variables.
                    new_q_vars = set(q_vars)

                # Store this quantifier in the final result
                quantifiers.append((Q, new_q_vars))

                # The variables of this quantifier from now on are
                # reserved, if another quantifier uses any of them it
                # will need alpha-renaming even if this quantifier was
                # OK.
                reserved |= new_q_vars

            # Store the (possibly rewritten) sub_matrix
            matrix.append(sub_matrix)

        # Build and return the result
        if formula.is_and():
            return (quantifiers, self.mgr.And(matrix))
        if formula.is_or():
            return (quantifiers, self.mgr.Or(matrix))

    def walk_not(self, formula, args, **kwargs):
        quantifiers, matrix = args[0]

        nq = [(self._invert_quantifier(Q), qvars) for Q, qvars in quantifiers]
        return (nq, self.mgr.Not(matrix))

    def walk_iff(self, formula, args, **kwargs):
        a, b = formula.args()
        i1 = self.mgr.Implies(a, b)
        i2 = self.mgr.Implies(b, a)
        i1_args = self.walk_implies(i1, [args[0], args[1]])
        i2_args = self.walk_implies(i2, [args[1], args[0]])
        return self.walk_conj_disj(self.mgr.And(i1, i2), [i1_args, i2_args])

    def walk_implies(self, formula, args, **kwargs):
        a, b = formula.args()
        na = self.mgr.Not(a)
        na_arg = self.walk_not(na, [args[0]])
        return self.walk_conj_disj(self.mgr.Or(na, b), [na_arg, args[1]])

    def walk_ite(self, formula, args, **kwargs):
        if any(a is None for a in args):
            return None
        else:
            i, t, e = formula.args()
            i_args, t_args, e_args = args
            ni = self.mgr.Not(i)
            i1 = self.mgr.Implies(i, t)
            i2 = self.mgr.Implies(ni, e)
            ni_args = self.walk_not(ni, [i_args])
            i1_args = self.walk_implies(i1, [i_args, t_args])
            i2_args = self.walk_implies(i2, [ni_args, e_args])
            return self.walk_conj_disj(self.mgr.And(i1, i2), [i1_args, i2_args])

    def walk_theory_relation(self, formula, **kwargs):
        #pylint: disable=unused-argument
        return [], formula

    def walk_quantifier(self, formula, args, **kwargs):
        #pylint: disable=unused-argument
        quantifiers, matrix = args[0]
        qvars = set(v for _, qv in quantifiers for v in qv)
        nq = set(formula.quantifier_vars()) - qvars

        # If nq is empty, it means that inner quantifiers shadow all
        # the variables of this quantifier. Hence this quantifier can
        # be removed.
        if len(nq) > 0:
            if formula.is_exists():
                return (quantifiers + [(self.mgr.Exists, nq)]), matrix
            else:
                return (quantifiers + [(self.mgr.ForAll, nq)]), matrix
        return quantifiers, matrix

    def walk_theory_op(self, formula, **kwargs):
        #pylint: disable=unused-argument
        return None

    def walk_function(self, formula, **kwargs):
        if formula.function_name().symbol_type().return_type.is_bool_type():
            return [], formula
        return None


class AIGer(DagWalker):
    """Converts a formula into an And-Inverted-Graph."""

    def __init__(self, environment=None):
        DagWalker.__init__(self, env=environment)
        self.mgr = self.env.formula_manager
        self.set_function(self.walk_nop, *op.RELATIONS)
        self.set_function(self.walk_nop, *op.THEORY_OPERATORS)
        self.set_function(self.walk_nop, *op.CONSTANTS)
        self.set_function(self.walk_nop, op.SYMBOL, op.FUNCTION)
        self.set_function(self.walk_quantifier, *op.QUANTIFIERS)

    def convert(self, formula):
        """ Converts the given formula in AIG """
        return self.walk(formula)

    def walk_nop(self, formula, args, **kwargs):
        """We return the Theory subformulae without changes."""
        #pylint: disable=unused-argument
        return formula

    def walk_quantifier(self, formula, args, **kwargs):
        """Recreate the quantifiers, with the rewritten subformula."""
        #pylint: disable=unused-argument
        if formula.is_exists():
            return self.mgr.Exists(formula.quantifier_vars(),
                                   args[0])
        else:
            assert formula.is_forall()
            return self.mgr.ForAll(formula.quantifier_vars(),
                                   args[0])

    def walk_and(self, formula, args, **kwargs):
        return self.mgr.And(*args)

    def walk_not(self, formula, args, **kwargs):
        return self.mgr.Not(args[0])

    def walk_or(self, formula, args, **kwargs):
        """ a1 | ... | an = !( !a1 & ... & !an) """
        return self.mgr.Not(self.mgr.And(self.mgr.Not(s) for s in args))

    def walk_iff(self, formula, args, **kwargs):
        """ a <-> b =  (!a | b) & (!b | a) = !( a & !b ) & !(b & !a)"""
        lhs, rhs = args
        r1 = self.mgr.Not(self.mgr.And(lhs, self.mgr.Not(rhs)))
        r2 = self.mgr.Not(self.mgr.And(rhs, self.mgr.Not(lhs)))
        return self.mgr.And(r1,r2)

    def walk_implies(self, formula, args, **kwargs):
        """ a -> b = !(a & !b) """
        lhs, rhs = args
        return self.mgr.Not(self.mgr.And(lhs, self.mgr.Not(rhs)))

    def walk_ite(self, formula, args, **kwargs):
        """This rewrites only boolean ITE, not theory ones.

            x ? a: b  = (x -> a) & (!x -> b) = !(x & !a) & !(!x & !b)
        """
        i, t, e = args
        if self.env.stc.get_type(t).is_bool_type():
            r1 = self.mgr.Not(self.mgr.And(i, self.mgr.Not(t)))
            r2 = self.mgr.Not(self.mgr.And(self.mgr.Not(i),
                                           self.mgr.Not(e)))
            return self.mgr.And(r1, r2)
        else:
            return formula

def nnf(formula, environment=None):
    """Converts the given formula in NNF"""
    nnfizer = NNFizer(environment)
    return nnfizer.convert(formula)

def cnf(formula, environment=None):
    """Converts the given formula in CNF represented as a formula"""
    cnfizer = CNFizer(environment)
    return cnfizer.convert_as_formula(formula)

def cnf_as_set(formula, environment=None):
    """Converts the given formula in CNF represented as a set of sets"""
    cnfizer = CNFizer(environment)
    return cnfizer.convert(formula)

def prenex_normal_form(formula, environment=None):
    """Converts the given formula in NNF"""
    normalizer = PrenexNormalizer(environment)
    return normalizer.normalize(formula)

def aig(formula, environment=None):
    """Converts the given formula in AIG"""
    aiger = AIGer(environment)
    return aiger.convert(formula)


def conjunctive_partition(formula):
    """ Returns a generator over the top-level conjuncts of the given formula

    The result is such that for every formula phi, the following holds:
    phi <-> And(conjunctive_partition(phi))
    """
    to_process = [formula]
    seen = set()
    while to_process:
        cur = to_process.pop()
        if cur not in seen:
            seen.add(cur)
            if cur.is_and():
                to_process += cur.args()
            else:
                yield cur

def disjunctive_partition(formula):
    """ Returns a generator over the top-level disjuncts of the given formula

    The result is such that for every formula phi, the following holds:
    phi <-> Or(conjunctive_partition(phi))
    """
    to_process = [formula]
    seen = set()
    while to_process:
        cur = to_process.pop()
        if cur not in seen:
            seen.add(cur)
            if cur.is_or():
                to_process += cur.args()
            else:
                yield cur<|MERGE_RESOLUTION|>--- conflicted
+++ resolved
@@ -110,14 +110,7 @@
         res = ["{"] + clauses + ["}"]
         return "".join(res)
 
-<<<<<<< HEAD
-    def walk_forall(self, formula, args, **kwargs):
-        raise NotImplementedError("CNFizer does not support quantifiers")
-
-    def walk_exists(self, formula, args, **kwargs):
-=======
     def walk_quantifier(self, formula, args, **kwargs):
->>>>>>> 2b1df12d
         raise NotImplementedError("CNFizer does not support quantifiers")
 
     def walk_and(self, formula, args, **kwargs):
@@ -262,12 +255,8 @@
         self.set_function(self.walk_theory_op, *op.BV_OPERATORS)
         self.set_function(self.walk_theory_op, *op.LIRA_OPERATORS)
         self.set_function(self.walk_theory_relation, *op.RELATIONS)
-<<<<<<< HEAD
         self.set_function(self.walk_theory_relation, *op.STR_OPERATORS)
-=======
         self.set_function(self.walk_theory_op, *op.ARRAY_OPERATORS)
-
->>>>>>> 2b1df12d
 
     def convert(self, formula):
         """ Converts the given formula in NNF """
@@ -417,13 +406,10 @@
         self.set_function(self.walk_constant, *op.CONSTANTS)
         self.set_function(self.walk_theory_op, *op.BV_OPERATORS)
         self.set_function(self.walk_theory_op, *op.LIRA_OPERATORS)
-<<<<<<< HEAD
+        self.set_function(self.walk_theory_op, *op.ARRAY_OPERATORS)
         self.set_function(self.walk_theory_op, *op.STR_OPERATORS)
         self.set_function(self.walk_theory_relation, *op.RELATIONS)
-=======
-        self.set_function(self.walk_theory_op, *op.ARRAY_OPERATORS)
-
->>>>>>> 2b1df12d
+
         self.set_function(self.walk_symbol, op.SYMBOL)
         self.set_function(self.walk_function, op.FUNCTION)
         self.set_function(self.walk_ite, op.ITE)
