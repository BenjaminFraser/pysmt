--- conflicted
+++ resolved
@@ -375,13 +375,7 @@
         self.set_function(self.walk_bool_op, *op.BOOL_CONNECTIVES)
         self.set_function(self.walk_bool_op, *op.QUANTIFIERS)
         self.set_function(self.walk_constant, *op.CONSTANTS)
-<<<<<<< HEAD
-        self.set_function(self.walk_theory_op, *op.BV_OPERATORS)
-        self.set_function(self.walk_theory_op, *op.LIRA_OPERATORS)
-        self.set_function(self.walk_theory_op, *op.STR_OPERATORS)
-=======
         self.set_function(self.walk_theory_op, *op.THEORY_OPERATORS)
->>>>>>> 2d8c6467
         self.set_function(self.walk_theory_relation, *op.RELATIONS)
 
         self.set_function(self.walk_symbol, op.SYMBOL)
