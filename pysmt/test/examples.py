#
# This file is part of pySMT.
#
#   Copyright 2014 Andrea Micheli and Marco Gario
#
#   Licensed under the Apache License, Version 2.0 (the "License");
#   you may not use this file except in compliance with the License.
#   You may obtain a copy of the License at
#
#       http://www.apache.org/licenses/LICENSE-2.0
#
#   Unless required by applicable law or agreed to in writing, software
#   distributed under the License is distributed on an "AS IS" BASIS,
#   WITHOUT WARRANTIES OR CONDITIONS OF ANY KIND, either express or implied.
#   See the License for the specific language governing permissions and
#   limitations under the License.
#
from collections import namedtuple
from fractions import Fraction

import pysmt.logics
from pysmt.environment import get_env
from pysmt.shortcuts import (Symbol, Function,
                             Int, Real, FALSE, TRUE,
                             And, Iff, Or, Not, Implies, Ite,
                             LT, LE, GT, GE,
                             Times, Equals, Plus, Minus, Div, ToReal,
                             ForAll, Exists,
                             BV, SBV, BVOne, BVZero,
                             BVNot, BVAnd, BVOr, BVXor,
                             BVConcat, BVExtract,
                             BVULT, BVUGT, BVULE, BVUGE, BVSGE,
                             BVNeg, BVAdd, BVMul, BVUDiv, BVURem, BVSub,
                             BVLShl, BVLShr,BVRol, BVRor,
                             BVZExt, BVSExt, BVSub, BVComp, BVAShr, BVSLE,
                             BVSLT, BVSGT, BVSGE, BVSDiv, BVSRem,
<<<<<<< HEAD
                             String, StrCharAt, StrConcat, StrContains, StrIndexOf,
                             StrLength, StrPrefixOf, StrReplace, StrSubstr, StrSuffixOf, StrToInt,
                             IntToStr)

from pysmt.typing import REAL, BOOL, INT, FunctionType, BV8, BV16, STRING
=======
                             Store, Select, Array)

from pysmt.typing import REAL, BOOL, INT, BV8, BV16, ARRAY_INT_INT
from pysmt.typing import FunctionType, ArrayType
>>>>>>> 2b1df12d


Example = namedtuple('Example',
                     ['expr',
                      'is_valid',
                      'is_sat',
                      'logic'])

def get_example_formulae(environment=None):
    if environment is None:
        environment = get_env()

    with environment:
        x = Symbol("x", BOOL)
        y = Symbol("y", BOOL)
        p = Symbol("p", INT)
        q = Symbol("q", INT)
        r = Symbol("r", REAL)
        s = Symbol("s", REAL)
        aii = Symbol("aii", ARRAY_INT_INT)
        arb = Symbol("arb", ArrayType(REAL, BV8))
        abb = Symbol("abb", ArrayType(BV8, BV8))
        nested_a = Symbol("a_arb_aii", ArrayType(ArrayType(REAL, BV8),
                                                 ARRAY_INT_INT))

        rf = Symbol("rf", FunctionType(REAL, [REAL, REAL]))
        rg = Symbol("rg", FunctionType(REAL, [REAL]))

        ih = Symbol("ih", FunctionType(INT, [REAL, INT]))
        ig = Symbol("ig", FunctionType(INT, [INT]))

        bf = Symbol("bf", FunctionType(BOOL, [BOOL]))
        bg = Symbol("bg", FunctionType(BOOL, [BOOL]))

        bv8 = Symbol("bv1", BV8)
        bv16 = Symbol("bv2", BV16)

        str1 = Symbol("str1", STRING)

        result = [
            # Formula, is_valid, is_sat, is_qf
            # x /\ y
            Example(expr=And(x, y),
                    is_valid=False,
                    is_sat=True,
                    logic=pysmt.logics.QF_BOOL
                ),

            # x <-> y
            Example(expr=Iff(x, y),
                    is_valid=False,
                    is_sat=True,
                    logic=pysmt.logics.QF_BOOL
                ),

            # (x \/ y )  /\ ! ( x \/ y )
            Example(expr=And(Or(x, y), Not(Or(x, y))),
                    is_valid=False,
                    is_sat=False,
                    logic=pysmt.logics.QF_BOOL
                ),

            # (x /\ !y)
            Example(expr=And(x, Not(y)),
                    is_valid=False,
                    is_sat=True,
                    logic=pysmt.logics.QF_BOOL),

            # False -> True
            Example(expr=Implies(FALSE(),TRUE()),
                    is_valid=True,
                    is_sat=True,
                    logic=pysmt.logics.QF_BOOL
                ),

            #
            #  LIA
            #
            # (p > q) /\ x -> y
            Example(expr=And(GT(p, q), Implies(x, y)),
                    is_valid=False,
                    is_sat=True,
                    logic=pysmt.logics.QF_IDL
                ),

            # (p + q) = 5 /\ (p > q)
            Example(expr=And(Equals(Plus(p,q),Int(5)) , GT(p, q)),
                    is_valid=False,
                    is_sat=True,
                    logic=pysmt.logics.QF_LIA
                ),

            # (p >= q) \/ ( p <= q)
            Example(expr=Or(GE(p, q), LE(p, q)),
                    is_valid=True,
                    is_sat=True,
                    logic=pysmt.logics.QF_IDL
                ),

            # !( p < q * 2 )
            Example(expr=Not(LT(p, Times(q, Int(2)))),
                    is_valid=False,
                    is_sat=True,
                    logic=pysmt.logics.QF_LIA
                ),

            # p - (5 - 2) > p
            Example(expr=GT(Minus(p, Minus(Int(5), Int(2))), p),
                    is_valid=False,
                    is_sat=False,
                    logic=pysmt.logics.QF_IDL
                ),

            # x ? 7: (p + -1) * 3 = q
            Example(expr=Equals(Ite(x,
                                   Int(7),
                                   Times(Plus(p, Int(-1)), Int(3))), q),
                   is_valid=False,
                   is_sat=True,
                   logic=pysmt.logics.QF_LIA
               ),

            Example(expr=LT(p, Plus(q, Int(1))),
                    is_valid=False,
                    is_sat=True,
                    logic=pysmt.logics.QF_LIA
                ),
            #
            # LRA
            #
            # (r > s) /\ x -> y
            Example(expr=And(GT(r, s), Implies(x, y)),
                    is_valid=False,
                    is_sat=True,
                    logic=pysmt.logics.QF_RDL
                ),

            # (r + s) = 5.6 /\ (r > s)
            Example(expr=And(Equals(Plus(r,s), Real(Fraction("5.6"))) , GT(r, s)),
                    is_valid=False,
                    is_sat=True,
                    logic=pysmt.logics.QF_LRA
                ),

            # (r >= s) \/ ( r <= s)
            Example(expr=Or(GE(r, s), LE(r, s)),
                    is_valid=True,
                    is_sat=True,
                    logic=pysmt.logics.QF_RDL
                ),

            # !( (r / (1/2)) < s * 2 )
            Example(expr=Not(LT(Div(r, Real((1,2))), Times(s, Real(2)))),
                    is_valid=False,
                    is_sat=True,
                    logic=pysmt.logics.QF_LRA
                ),

            # ! ( r - (5 - 2) > r )
            Example(expr=Not(GT(Minus(r, Minus(Real(5), Real(2))), r)),
                    is_valid=True,
                    is_sat=True,
                    logic=pysmt.logics.QF_RDL
                ),

            # x ? 7: (s + -1) * 3 = r
            Example(expr=Equals( Ite(x, Real(7), Times(Plus(s, Real(-1)), Real(3))), r),
                   is_valid=False,
                   is_sat=True,
                   logic=pysmt.logics.QF_LRA
               ),

            #
            # EUF
            #

            # f(x) = g(x)
            Example(expr=Iff(Function(bf, (x,)), Function(bg, (x,))),
                    is_valid=False,
                    is_sat=True,
                    logic=pysmt.logics.QF_UF
                ),

            # rf(5, rg(2)) = 0
            Example(expr=Equals(Function(rf, (Real(5), Function(rg, (r,)))), Real(0)),
                    is_valid=False,
                    is_sat=True,
                    logic=pysmt.logics.QF_UFLRA
                ),

            # (rg(r) = 5 + 2) <-> (rg(r) = 7)
            Example(expr=Iff(Equals(Function(rg, [r]), Plus(Real(5), Real(2))),
                             Equals(Function(rg, [r]), Real(7))),
                    is_valid=True,
                    is_sat=True,
                    logic=pysmt.logics.QF_UFLRA
                ),

            # (r = s + 1) & (rg(s) = 5) & (rg(r - 1) = 7)
            Example(expr=And([Equals(r, Plus(s, Real(1))),
                              Equals(Function(rg, [s]), Real(5)),
                              Equals(
                                  Function(rg, [Minus(r, Real(1))]), Real(7))]),
                    is_valid=False,
                    is_sat=False,
                    logic=pysmt.logics.QF_UFLRA),

            #
            # BV
            #

            # bv_one & bv_zero == bv_zero
            Example(expr=Equals(BVAnd(BVOne(32), BVZero(32)),
                                BVZero(32)),
                    is_valid=True,
                    is_sat=True,
                    logic=pysmt.logics.QF_BV),

            # ~(010) == 101
            Example(expr=Equals(BVNot(BV("010")),
                                BV("101")),
                    is_valid=True,
                    is_sat=True,
                    logic=pysmt.logics.QF_BV),

            # "111" xor "000" == "000"
            Example(expr=Equals(BVXor(BV("111"), BV("000")),
                                BV("000")),
                    is_valid=False,
                    is_sat=False,
                    logic=pysmt.logics.QF_BV),

            # bv8 :: bv8 < bv_zero
            Example(expr=BVULT(BVConcat(bv8, bv8),
                               BVZero(16)),
                    is_valid=False,
                    is_sat=False,
                    logic=pysmt.logics.QF_BV),

            # bv_one[:7] == bv_one
            Example(expr=Equals(BVExtract(BVOne(32), end=7),
                                BVOne(8)),
                    is_valid=True,
                    is_sat=True,
                    logic=pysmt.logics.QF_BV),

            # (((bv8 + bv_one) * bv(5)) / bv(5)) > bv(0)
            Example(expr=BVUGT(BVUDiv(BVMul(BVAdd(bv8, BVOne(8)), BV(5, width=8)),
                                      BV(5, width=8)),
                               BVZero(8)),
                    is_valid=False,
                    is_sat=True,
                    logic=pysmt.logics.QF_BV),

            # bv16 >=u bv(0)
            Example(expr=BVUGE(bv16, BVZero(16)),
                    is_valid=True,
                    is_sat=True,
                    logic=pysmt.logics.QF_BV),

            # bv16 >=s bv(0)
            Example(expr=BVSGE(bv16, BVZero(16)),
                    is_valid=False,
                    is_sat=True,
                    logic=pysmt.logics.QF_BV),

            # (BV(5) rem BV(2) > bv_zero) /\ (BV(5) rem BV(2) < bv_one)
            Example(expr=And(BVUGT(BVURem(BV(5, width=32), BV(2, width=32)), BVZero(32)),
                             BVULE(BVURem(BV(5, width=32), BV(2, width=32)), BVOne(32))),
                    is_valid=True,
                    is_sat=True,
                    logic=pysmt.logics.QF_BV),

            # ((bv_one + (- bv_one)) << 1) >> 1 == bv_one
            Example(expr=Equals(BVLShr(BVLShl(BVAdd(BVOne(32),
                                                    BVNeg(BVOne(32))),
                                              1), 1),
                                BVOne(32)),
                    is_valid=False,
                    is_sat=False,
                    logic=pysmt.logics.QF_BV),

            # bv_one - bv_one == bv_zero
            Example(expr=Equals(BVSub(BVOne(32), BVOne(32)), BVZero(32)),
                    is_valid=True,
                    is_sat=True,
                    logic=pysmt.logics.QF_BV),

            # Rotations
            Example(expr=Equals(BVRor(BVRol(BVOne(32), 1),1), BVOne(32)),
                    is_valid=True,
                    is_sat=True,
                    logic=pysmt.logics.QF_BV),

            # Extensions
            Example(expr=Equals(BVZExt(BVZero(5), 11),
                                BVSExt(BVZero(1), 15)),
                    is_valid=True,
                    is_sat=True,
                    logic=pysmt.logics.QF_BV),

            # bv16 - bv16 = 0_16
            Example(expr=Equals(BVSub(bv16, bv16), BVZero(16)),
                    is_valid=True,
                    is_sat=True,
                    logic=pysmt.logics.QF_BV),

            # (bv16 - bv16)[0:7] = bv8
            Example(expr=Equals(BVExtract(BVSub(bv16, bv16), 0, 7), bv8),
                    is_valid=False,
                    is_sat=True,
                    logic=pysmt.logics.QF_BV),

            # (bv16[0,7] comp bv8) = bv1
            Example(expr=Equals(BVComp(BVExtract(bv16, 0, 7), bv8), BVOne(1)),
                    is_valid=False,
                    is_sat=True,
                    logic=pysmt.logics.QF_BV),

            # (bv16 comp bv16) = bv0
            Example(expr=Equals(BVComp(bv16, bv16), BVZero(1)),
                    is_valid=False,
                    is_sat=False,
                    logic=pysmt.logics.QF_BV),

            # (bv16 s< bv16)
            Example(expr=BVSLT(bv16, bv16),
                    is_valid=False,
                    is_sat=False,
                    logic=pysmt.logics.QF_BV),

            # (bv16 s< 0_16)
            Example(expr=BVSLT(bv16, BVZero(16)),
                    is_valid=False,
                    is_sat=True,
                    logic=pysmt.logics.QF_BV),

            # (0_16 >s bv16 | bv16 >= 0_16)
            Example(expr=Or(BVSGT(BVZero(16), bv16), BVSGE(bv16, BVZero(16))),
                    is_valid=True,
                    is_sat=True,
                    logic=pysmt.logics.QF_BV),


            # (bv16 u< bv16)
            Example(expr=BVULT(bv16, bv16),
                    is_valid=False,
                    is_sat=False,
                    logic=pysmt.logics.QF_BV),

            # (bv16 s< 0_16)
            Example(expr=BVULT(bv16, BVZero(16)),
                    is_valid=False,
                    is_sat=False,
                    logic=pysmt.logics.QF_BV),

            # (bv16 | 0_16) = bv16
            Example(expr=Equals(BVOr(bv16, BVZero(16)), bv16),
                    is_valid=True,
                    is_sat=True,
                    logic=pysmt.logics.QF_BV),

            # (bv16 & 0_16) = 0_16
            Example(expr=Equals(BVAnd(bv16, BVZero(16)), BVZero(16)),
                    is_valid=True,
                    is_sat=True,
                    logic=pysmt.logics.QF_BV),

            # 0_16 s< bv16 & ((bv16 s/ -1) s< 0)
            Example(expr=And(BVSLT(BVZero(16), bv16),
                             BVSLT(BVSDiv(bv16, SBV(-1, 16)), BVZero(16))),
                    is_valid=False,
                    is_sat=True,
                    logic=pysmt.logics.QF_BV),

            # 0_16 s< bv16 & ((bv16 s% -1) s< 0)
            Example(expr=And(BVSLT(BVZero(16), bv16),
                             BVSLT(BVSRem(bv16, BVOne(16)), BVZero(16))),
                    is_valid=False,
                    is_sat=False,
                    logic=pysmt.logics.QF_BV),

            # bv16 u% 1 = 0_16
            Example(expr=Equals(BVURem(bv16, BVOne(16)), BVZero(16)),
                    is_valid=True,
                    is_sat=True,
                    logic=pysmt.logics.QF_BV),

            # bv16 s% 1 = 0_16
            Example(expr=Equals(BVSRem(bv16, BVOne(16)), BVZero(16)),
                    is_valid=True,
                    is_sat=True,
                    logic=pysmt.logics.QF_BV),

            # bv16 s% -1 = 0_16
            Example(expr=Equals(BVSRem(bv16, BVNeg(BVOne(16))), BVZero(16)),
                    is_valid=True,
                    is_sat=True,
                    logic=pysmt.logics.QF_BV),

            # bv16 a>> 0 = bv16
            Example(expr=Equals(BVAShr(bv16, BVZero(16)), bv16),
                    is_valid=True,
                    is_sat=True,
                    logic=pysmt.logics.QF_BV),

            # 0 s<= bv16 & bv16 a>> 1 = bv16 >> 1
            Example(expr=And(BVSLE(BVZero(16), bv16),
                             Equals(BVAShr(bv16, BVOne(16)),
                                    BVLShr(bv16, BVOne(16)))),
                    is_valid=False,
                    is_sat=True,
                    logic=pysmt.logics.QF_BV),


            #
            # Quantification
            #

            # forall y . x -> y
            Example(expr=ForAll([y], Implies(x,y)),
                    is_valid=False,
                    is_sat=True,
                    logic=pysmt.logics.BOOL
                ),


            # forall p,q . p + q = 0
            Example(expr=ForAll([p,q], Equals(Plus(p,q), Int(0))),
                    is_valid=False,
                    is_sat=False,
                    logic=pysmt.logics.LIA
                ),

            # forall r,s . ((r > 0) & (s > 0)) -> (r - s < r)
            Example(expr=ForAll([r,s],
                                Implies(And(GT(r, Real(0)), GT(s, Real(0))),
                                        (LT(Minus(r,s), r)))),
                    is_valid=True,
                    is_sat=True,
                    logic=pysmt.logics.LRA
                ),

            # exists x,y . x -> y
            Example(expr=Exists([x,y], Implies(x,y)),
                    is_valid=True,
                    is_sat=True,
                    logic=pysmt.logics.BOOL
                ),

            # exists p,q . p + q = 0
            Example(expr=Exists([p,q], Equals(Plus(p,q), Int(0))),
                    is_valid=True,
                    is_sat=True,
                    logic=pysmt.logics.LIA
                ),

            # exists r . forall s .  (r - s > r)
            Example(expr=Exists([r], ForAll([s], GT(Minus(r,s), r))),
                    is_valid=False,
                    is_sat=False,
                    logic=pysmt.logics.LRA
                ),

            # forall r . exists s .  (r - s > r)
            Example(expr=ForAll([r], Exists([s], GT(Minus(r,s), r))),
                    is_valid=True,
                    is_sat=True,
                    logic=pysmt.logics.LRA
                ),

            # x /\ forall r. (r + s = 5)
            Example(expr=And(x, ForAll([r], Equals(Plus(r,s), Real(5)))),
                    is_valid=False,
                    is_sat=False,
                    logic=pysmt.logics.LRA
                ),

            # exists x . ((x <-> (s > 5)) & (s < 3))
            Example(expr=Exists([x], (And(Iff(x, GT(s, Real(5))),
                                          LT(s, Real(3))))),
                    is_valid=False,
                    is_sat=True,
                    logic=pysmt.logics.LRA),

            #
            # UFLIRA
            #

            # ih(r,q) > p /\ (x -> y)
            Example(expr=And(GT(Function(ih, (r, q)), p), Implies(x, y)),
                    is_valid=False,
                    is_sat=True,
                    logic=pysmt.logics.QF_UFLIRA
                ),

            # ( (p - 3) = q ) -> ( ih(r, q + 3) > p \/ ih(r, p) <= p )
            Example(expr=Implies(Equals(Minus(p, Int(3)), q),
                                 Or(GT(Function(ih, (r, Plus(q, Int(3)))), p),
                                    LE(Function(ih, (r, p)), p))),
                    is_valid=True,
                    is_sat=True,
                    logic=pysmt.logics.QF_UFLIRA
                ),

            # ( (ToReal(p - 3) = r) /\ (ToReal(q) = r) ) ->
            #     ( ( ih(ToReal(p - 3), q + 3) > p ) \/ (ih(r, p) <= p) )
            Example(expr=Implies(And(Equals(ToReal(Minus(p, Int(3))), r),
                                     Equals(ToReal(q), r)),
                                 Or(GT(Function(ih, (ToReal(Minus(p, Int(3))),
                                                     Plus(q, Int(3)))), p),
                                    LE(Function(ih, (r, p)), p))),
                    is_valid=True,
                    is_sat=True,
                    logic=pysmt.logics.QF_UFLIRA
                ),

            # ! ( (ToReal(p - 3) = r /\ ToReal(q) = r) ->
            #        ( ih(ToReal(p - 3), q + 3) > p  \/
            #          ih(r,p) <= p ) )
            Example(expr=Not(Implies(And(Equals(ToReal(Minus(p, Int(3))), r),
                                         Equals(ToReal(q), r)),
                                     Or(GT(Function(ih, (ToReal(Minus(p, Int(3))),
                                                         Plus(q, Int(3)))), p),
                                        LE(Function(ih, (r, p)), p)))),
                    is_valid=False,
                    is_sat=False,
                    logic=pysmt.logics.QF_UFLIRA
                ),

            # ("mystr" == str1)
            Example(expr=Equals(String("mystr"), str1),
                    is_valid=False,
                    is_sat=True,
                    logic=pysmt.logics.QF_SLIA),

            # 5 < len(str1) && ( "mystr" == str1)
            Example(expr=And(LT(Int(5), StrLength(str1)),
                             Equals(String("mystr"), str1)),
                    is_valid=False,
                    is_sat=False,
                    logic=pysmt.logics.QF_SLIA),

            # len(str1) == 5 && "my"+"str" == str1
            Example(expr=And(Equals(Int(5), StrLength(str1)),
                             Equals(StrConcat(String("my"),String("str")), str1)),
                    is_valid=False,
                    is_sat=True,
                    logic=pysmt.logics.QF_SLIA),
            # ("mystr")[1] == "y"
            Example(expr=Equals(StrCharAt(String("mystr"), Int(1)), String("y") ),
                    is_valid=True,
                    is_sat=True,
                    logic=pysmt.logics.QF_SLIA),

            Example(expr=StrContains(String("mystr"),String("my")),
                    is_valid=True,
                    is_sat=True,
                    logic=pysmt.logics.QF_SLIA),

            Example(expr=Equals(StrIndexOf(String("mystr"),String("str"),Int(1)),Int(2)),
                    is_valid=True,
                    is_sat=True,
                    logic=pysmt.logics.QF_SLIA),

            Example(expr=Equals(StrReplace(String("mystr"),String("str"),String("my")),String("mymy")),
                    is_valid=True,
                    is_sat=True,
                    logic=pysmt.logics.QF_SLIA),

            Example(expr=Equals(StrSubstr(String("mystr"),Int(2),Int(4)),String("st")),
                    is_valid=False,
                    is_sat=False,
                    logic=pysmt.logics.QF_SLIA),

            Example(expr=StrPrefixOf(String("my"), String("mystr")),
                    is_valid=True,
                    is_sat=True,
                    logic=pysmt.logics.QF_SLIA),

            Example(expr=StrSuffixOf(String("str"), String("mystr")),
                    is_valid=True,
                    is_sat=True,
                    logic=pysmt.logics.QF_SLIA),

            Example(expr=Equals(IntToStr(Int(9)), String("9")),
                    is_valid=True,
                    is_sat=True,
                    logic=pysmt.logics.QF_SLIA),

            Example(expr=Equals(StrToInt(String("9")), Int(9)),
                    is_valid=True,
                    is_sat=True,
                    logic=pysmt.logics.QF_SLIA),

            # Test complex names
            Example(expr=And(Symbol("Did you know that any string works? #yolo"),
                             Symbol("10"),
                             Symbol("|#somesolverskeepthe||"),
                             Symbol(" ")),
                    is_valid=False,
                    is_sat=True,
                    logic=pysmt.logics.QF_BOOL
                ),
            # Arrays
            # q=0 -> Store(aii, 0, 0) = Store(aii, 0, q)
            Example(expr=Implies(Equals(q, Int(0)),
                                 Equals(Store(aii, Int(0), Int(0)),
                                        Store(aii, Int(0), q))),
                    is_valid=True,
                    is_sat=True,
                    logic=pysmt.logics.QF_ALIA),
            # Select(Store(aii, 0, 0), 0) = 0
            Example(expr=Equals(Select(Store(aii, Int(0), Int(0)), Int(0)),
                                Int(0)),
                    is_valid=True,
                    is_sat=True,
                    logic=pysmt.logics.QF_ALIA),

            # Array<Int,Int>(0)[1 := 1] = aii & aii[1] = 0
            Example(expr=And(Equals(Array(INT, Int(0), {Int(1) : Int(1)}), aii), Equals(Select(aii, Int(1)), Int(0))),
                    is_valid=False,
                    is_sat=False,
                    logic=pysmt.logics.get_logic_by_name("QF_ALIA*")),

            # nested_a = Array<Array<Real,BV8>,Array<Int,Int>>(Array<Int,Int>(7))
            #  -> Select(Select(nested_a, arb), 42) = 7
            Example(expr=Implies(Equals(nested_a, Array(ArrayType(REAL, BV8),
                                                        Array(INT, Int(7)))),
                                 Equals(Select(Select(nested_a, arb), Int(42)),
                                        Int(7))),
                    is_valid=True,
                    is_sat=True,
                    logic=pysmt.logics.get_logic_by_name("QF_AUFBVLIRA*")),

            # Store(Store(a, x, y), x, z) = Store(a, x, z)
            Example(expr=Equals(Store(Store(abb, bv8, Symbol("y_", BV8)),
                                      bv8, Symbol("z_", BV8)),
                                Store(abb, bv8, Symbol("z_", BV8))),
                    is_valid=True,
                    is_sat=True,
                    logic=pysmt.logics.QF_ABV),
        ]
        return result


EXAMPLE_FORMULAS = get_example_formulae(get_env())
EXAMPLE_FORMULAE = EXAMPLE_FORMULAS<|MERGE_RESOLUTION|>--- conflicted
+++ resolved
@@ -34,18 +34,14 @@
                              BVLShl, BVLShr,BVRol, BVRor,
                              BVZExt, BVSExt, BVSub, BVComp, BVAShr, BVSLE,
                              BVSLT, BVSGT, BVSGE, BVSDiv, BVSRem,
-<<<<<<< HEAD
-                             String, StrCharAt, StrConcat, StrContains, StrIndexOf,
-                             StrLength, StrPrefixOf, StrReplace, StrSubstr, StrSuffixOf, StrToInt,
-                             IntToStr)
+                             String, StrCharAt, StrConcat, StrContains,
+                             StrIndexOf, StrLength, StrPrefixOf, StrReplace,
+                             StrSubstr, StrSuffixOf, StrToInt,
+                             IntToStr,
+                             Store, Select, Array)
 
 from pysmt.typing import REAL, BOOL, INT, FunctionType, BV8, BV16, STRING
-=======
-                             Store, Select, Array)
-
-from pysmt.typing import REAL, BOOL, INT, BV8, BV16, ARRAY_INT_INT
-from pysmt.typing import FunctionType, ArrayType
->>>>>>> 2b1df12d
+from pysmt.typing import FunctionType, ArrayType, ARRAY_INT_INT
 
 
 Example = namedtuple('Example',
@@ -595,6 +591,7 @@
                     is_valid=False,
                     is_sat=True,
                     logic=pysmt.logics.QF_SLIA),
+
             # ("mystr")[1] == "y"
             Example(expr=Equals(StrCharAt(String("mystr"), Int(1)), String("y") ),
                     is_valid=True,
@@ -650,6 +647,7 @@
                     is_sat=True,
                     logic=pysmt.logics.QF_BOOL
                 ),
+
             # Arrays
             # q=0 -> Store(aii, 0, 0) = Store(aii, 0, q)
             Example(expr=Implies(Equals(q, Int(0)),
@@ -658,6 +656,7 @@
                     is_valid=True,
                     is_sat=True,
                     logic=pysmt.logics.QF_ALIA),
+
             # Select(Store(aii, 0, 0), 0) = 0
             Example(expr=Equals(Select(Store(aii, Int(0), Int(0)), Int(0)),
                                 Int(0)),
