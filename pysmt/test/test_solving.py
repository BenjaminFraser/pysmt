--- conflicted
+++ resolved
@@ -162,86 +162,60 @@
     def test_examples_msat(self):
         for (f, validity, satisfiability, logic) in get_example_formulae():
             if not logic.quantifier_free: continue
-<<<<<<< HEAD
-            try:
-                v = is_valid(f, solver_name='msat', logic=logic)
-                s = is_sat(f, solver_name='msat', logic=logic)
-                self.assertEqual(validity, v, f)
-                self.assertEqual(satisfiability, s, f)
-            except NoSolverAvailableError:
-                # Trying to solve a logic that the solver does not support
-                theory = logic.theory
-                assert theory.strings
-=======
             if not logic.theory.linear: continue
+            if logic.theory.strings: continue
+
             v = is_valid(f, solver_name='msat', logic=logic)
             s = is_sat(f, solver_name='msat', logic=logic)
-
             self.assertEqual(validity, v, f)
             self.assertEqual(satisfiability, s, f)
->>>>>>> 2d8c6467
 
     @skipIfSolverNotAvailable("cvc4")
     def test_examples_cvc4(self):
         for (f, validity, satisfiability, logic) in get_example_formulae():
-            if not logic.quantifier_free: continue
-            try:
-<<<<<<< HEAD
-=======
-                if not logic.quantifier_free: continue
-                if not logic.theory.linear: continue
->>>>>>> 2d8c6467
+            if not logic.theory.linear: continue
+            if logic.theory.arrays_const: continue
+            if not logic.quantifier_free:
+                try:
+                    v = is_valid(f, solver_name='cvc4', logic=logic)
+                    s = is_sat(f, solver_name='cvc4', logic=logic)
+                    self.assertEqual(validity, v, f)
+                    self.assertEqual(satisfiability, s, f)
+                except SolverReturnedUnknownResultError:
+                    # CVC4 does not handle quantifiers in a complete way
+                    pass
+            else:
                 v = is_valid(f, solver_name='cvc4', logic=logic)
                 s = is_sat(f, solver_name='cvc4', logic=logic)
                 self.assertEqual(validity, v, f)
                 self.assertEqual(satisfiability, s, f)
 
-            except SolverReturnedUnknownResultError:
-                # CVC4 does not handle quantifiers in a complete way
-                self.assertFalse(logic.quantifier_free)
-            except NoSolverAvailableError as ex:
-                pass
 
     @skipIfSolverNotAvailable("yices")
     def test_examples_yices(self):
         for (f, validity, satisfiability, logic) in get_example_formulae():
             if not logic.quantifier_free: continue
-<<<<<<< HEAD
-            try:
-                v = is_valid(f, solver_name='yices', logic=logic)
-                s = is_sat(f, solver_name='yices', logic=logic)
-                self.assertEqual(validity, v, f)
-                self.assertEqual(satisfiability, s, f)
-            except NoSolverAvailableError:
-                # Trying to solve a logic that the solver does not support
-                theory = logic.theory
-                assert theory.strings or theory.arrays
-=======
             if not logic.theory.linear: continue
+            if logic.theory.strings: continue
             if logic.theory.arrays: continue
+
             v = is_valid(f, solver_name='yices', logic=logic)
             s = is_sat(f, solver_name='yices', logic=logic)
-
             self.assertEqual(validity, v, f)
             self.assertEqual(satisfiability, s, f)
->>>>>>> 2d8c6467
 
     @skipIfSolverNotAvailable("btor")
     def test_examples_btor(self):
         for (f, validity, satisfiability, logic) in get_example_formulae():
             if not logic.quantifier_free: continue
-            try:
-                v = is_valid(f, solver_name='btor', logic=logic)
-                s = is_sat(f, solver_name='btor', logic=logic)
-                self.assertEqual(validity, v, f)
-                self.assertEqual(satisfiability, s, f)
-            except NoSolverAvailableError:
-                # Trying to solve a logic that the solver does not support
-                theory = logic.theory
-                assert theory.strings or \
-                    theory.integer_arithmetic or \
-                    theory.real_arithmetic
-
+            if logic.theory.strings: continue
+            if logic.theory.integer_arithmetic: continue
+            if logic.theory.real_arithmetic: continue
+
+            v = is_valid(f, solver_name='btor', logic=logic)
+            s = is_sat(f, solver_name='btor', logic=logic)
+            self.assertEqual(validity, v, f)
+            self.assertEqual(satisfiability, s, f)
 
     def do_model(self, solver_name):
         for (f, _, satisfiability, logic) in get_example_formulae():
