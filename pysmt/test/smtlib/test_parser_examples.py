#
# This file is part of pySMT.
#
#   Copyright 2014 Andrea Micheli and Marco Gario
#
#   Licensed under the Apache License, Version 2.0 (the "License");
#   you may not use this file except in compliance with the License.
#   You may obtain a copy of the License at
#
#       http://www.apache.org/licenses/LICENSE-2.0
#
#   Unless required by applicable law or agreed to in writing, software
#   distributed under the License is distributed on an "AS IS" BASIS,
#   WITHOUT WARRANTIES OR CONDITIONS OF ANY KIND, either express or implied.
#   See the License for the specific language governing permissions and
#   limitations under the License.
#
import os
from tempfile import mkstemp

from six.moves import cStringIO

import pysmt.logics as logics
from pysmt.test import TestCase, skipIfNoSolverForLogic, main
from pysmt.test.examples import get_example_formulae
from pysmt.smtlib.parser import SmtLibParser
from pysmt.smtlib.script import smtlibscript_from_formula
from pysmt.shortcuts import Iff
from pysmt.shortcuts import read_smtlib, write_smtlib


class TestSMTParseExamples(TestCase):

    def test_parse_examples(self):
        fs = get_example_formulae()

        for (f_out, _, _, logic) in fs:
            if logic == logics.QF_BV:
                # See test_parse_examples_bv
                continue
            buf_out = cStringIO()
            script_out = smtlibscript_from_formula(f_out)
            script_out.serialize(outstream=buf_out)

            buf_in = cStringIO(buf_out.getvalue())
            parser = SmtLibParser()
            script_in = parser.get_script(buf_in)
            f_in = script_in.get_last_formula()
            self.assertEqual(f_in.simplify(), f_out.simplify())


    @skipIfNoSolverForLogic(logics.QF_BV)
    def test_parse_examples_bv(self):
        """For BV we represent a superset of the operators defined in SMT-LIB.

        We verify the correctness of the serialization process by
        checking the equivalence of the original and serialized
        expression.
        """
        fs = get_example_formulae()

        for (f_out, _, _, logic) in fs:
            if logic != logics.QF_BV:
                continue
            buf_out = cStringIO()
            script_out = smtlibscript_from_formula(f_out)
            script_out.serialize(outstream=buf_out)

            buf_in = cStringIO(buf_out.getvalue())
            parser = SmtLibParser()
            script_in = parser.get_script(buf_in)
            f_in = script_in.get_last_formula()

            self.assertValid(Iff(f_in, f_out))

    def test_parse_examples_daggified(self):
        fs = get_example_formulae()

        for (f_out, _, _, logic) in fs:
            if logic == logics.QF_BV:
                # See test_parse_examples_daggified_bv
                continue
            buf_out = cStringIO()
            script_out = smtlibscript_from_formula(f_out)
            script_out.serialize(outstream=buf_out, daggify=True)
            buf_in = cStringIO(buf_out.getvalue())
            parser = SmtLibParser()
            script_in = parser.get_script(buf_in)
            f_in = script_in.get_last_formula()
            self.assertEqual(f_in.simplify(), f_out.simplify())

    @skipIfNoSolverForLogic(logics.QF_BV)
    def test_parse_examples_daggified_bv(self):
        fs = get_example_formulae()

        for (f_out, _, _, logic) in fs:
            if logic != logics.QF_BV:
                # See test_parse_examples_daggified
                continue
            buf_out = cStringIO()
            script_out = smtlibscript_from_formula(f_out)
            script_out.serialize(outstream=buf_out, daggify=True)
            buf_in = cStringIO(buf_out.getvalue())
            parser = SmtLibParser()
            script_in = parser.get_script(buf_in)
            f_in = script_in.get_last_formula()
            self.assertValid(Iff(f_in, f_out), f_in.serialize())

    def test_dumped_logic(self):
        # Dumped logic matches the logic in the example
        fs = get_example_formulae()

        for (f_out, _, _, logic) in fs:
            buf_out = cStringIO()
            script_out = smtlibscript_from_formula(f_out)
            script_out.serialize(outstream=buf_out)

            buf_in = cStringIO(buf_out.getvalue())
            parser = SmtLibParser()
            script_in = parser.get_script(buf_in)
            for cmd in script_in:
                if cmd.name == "set-logic":
                    logic_in = cmd.args[0]
                    if logic == logics.QF_BOOL:
                        self.assertEqual(logic_in, logics.QF_UF)
                    elif logic == logics.BOOL:
                        self.assertEqual(logic_in, logics.LRA)
                    else:
                        self.assertEqual(logic_in, logic, script_in)
                    break
            else: # Loops exited normally
                print("-"*40)
                print(script_in)

<<<<<<< HEAD
if __name__ == '__main__':
=======

    def test_read_and_write_shortcuts(self):
        fs = get_example_formulae()

        fdi, tmp_fname = mkstemp()
        os.close(fdi) # Close initial file descriptor
        for (f_out, _, _, _) in fs:
            write_smtlib(f_out, tmp_fname)
            f_in = read_smtlib(tmp_fname)
            self.assertEqual(f_out.simplify(), f_in.simplify())
        # Clean-up
        os.remove(tmp_fname)

if __name__ == "__main__":
>>>>>>> abe6ed06
    main()<|MERGE_RESOLUTION|>--- conflicted
+++ resolved
@@ -132,10 +132,6 @@
                 print("-"*40)
                 print(script_in)
 
-<<<<<<< HEAD
-if __name__ == '__main__':
-=======
-
     def test_read_and_write_shortcuts(self):
         fs = get_example_formulae()
 
@@ -149,5 +145,4 @@
         os.remove(tmp_fname)
 
 if __name__ == "__main__":
->>>>>>> abe6ed06
     main()