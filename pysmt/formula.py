--- conflicted
+++ resolved
@@ -34,18 +34,17 @@
 import pysmt.typing as types
 import pysmt.operators as op
 
-<<<<<<< HEAD
-from pysmt.utils import is_python_integer, is_python_string
-=======
->>>>>>> abe6ed06
+
 from pysmt.fnode import FNode, FNodeContent
 from pysmt.exceptions import UndefinedSymbolError
 from pysmt.walkers.identitydag import IdentityDagWalker
 from pysmt.constants import Fraction
-from pysmt.constants import (is_pysmt_fraction, is_python_rational,
-                             pysmt_fraction_from_rational)
-from pysmt.constants import (is_pysmt_integer,
+from pysmt.constants import (is_pysmt_fraction,
+                             is_pysmt_integer,
+                             is_python_rational,
                              is_python_integer,
+                             is_python_string,
+                             pysmt_fraction_from_rational,
                              pysmt_integer_from_integer)
 
 
@@ -358,7 +357,12 @@
         else:
             raise TypeError("Invalid type in constant. The type was:" + \
                             str(type(value)))
-<<<<<<< HEAD
+        n = self.create_node(node_type=op.INT_CONSTANT,
+                             args=tuple(),
+                             payload=val)
+        self.int_constants[value] = n
+        return n
+
     def String(self, value):
         """Return a constant of type STRING."""
         if value in self.string_constants:
@@ -373,13 +377,6 @@
         else:
             raise TypeError("Invalid type in constant. The type was:" + \
                             str(type(value)))
-=======
-        n = self.create_node(node_type=op.INT_CONSTANT,
-                             args=tuple(),
-                             payload=val)
-        self.int_constants[value] = n
-        return n
->>>>>>> abe6ed06
 
     def TRUE(self):
         """Return the boolean constant True."""
